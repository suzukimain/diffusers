import os
import re
import requests
from typing import Union
from tqdm.auto import tqdm
from dataclasses import asdict
from huggingface_hub import (
    hf_api,
    hf_hub_download,
    login,
    )

import diffusers

from ...utils import logging
from ...utils.import_utils import is_natsort_available
from ..pipeline_utils import DiffusionPipeline
from .pipeline_output import (
    SearchPipelineOutput,
    ModelStatus,
    RepoStatus,
    )
from ...loaders.single_file_utils import (
    VALID_URL_PREFIXES,
    is_valid_url,
    _extract_repo_id_and_weights_name,
    )



CUSTOM_SEARCH_KEY = {
    "sd" : "stabilityai/stable-diffusion-2-1",
    }


CONFIG_FILE_LIST = [
    "preprocessor_config.json",
    "config.json",
    "model.fp16.safetensors",
    "model.safetensors",
    "pytorch_model.bin",
    "pytorch_model.fp16.bin",
    "scheduler_config.json",
    "special_tokens_map.json",
    "tokenizer_config.json",
    "vocab.json",
    "diffusion_pytorch_model.bin",
    "diffusion_pytorch_model.fp16.bin",
    "diffusion_pytorch_model.fp16.safetensors",
    "diffusion_pytorch_model.non_ema.bin",
    "diffusion_pytorch_model.non_ema.safetensors",
    "diffusion_pytorch_model.safetensors",
    "safety_checker/model.safetensors",
    "unet/diffusion_pytorch_model.safetensors",
    "vae/diffusion_pytorch_model.safetensors",
    "text_encoder/model.safetensors",
    "unet/diffusion_pytorch_model.fp16.safetensors",
    "text_encoder/model.fp16.safetensors",
    "vae/diffusion_pytorch_model.fp16.safetensors",
    "safety_checker/model.fp16.safetensors",
    "safety_checker/model.ckpt",
    "unet/diffusion_pytorch_model.ckpt",
    "vae/diffusion_pytorch_model.ckpt",
    "text_encoder/model.ckpt",
    "text_encoder/model.fp16.ckpt",
    "safety_checker/model.fp16.ckpt",
    "unet/diffusion_pytorch_model.fp16.ckpt",
    "vae/diffusion_pytorch_model.fp16.ckpt"
]

EXTENSION =  [".safetensors", ".ckpt",".bin"]


logger = logging.get_logger(__name__)  # pylint: disable=invalid-name



if is_natsort_available():
    from natsort import natsorted


def natural_sort(sorted_list) -> list:
    """
    Sort a list of version strings in descending order.
    
    Args:
        sorted_list (list): List of version strings to be sorted.
        
    Returns:
        list: Sorted list of version strings in descending order.
    """
    if is_natsort_available():
        return natsorted(sorted_list, reverse=True)
    else:
        return sorted(sorted_list, reverse=True)



def get_keyword_types(keyword):
    """
    Determine the type and loading method for a given keyword.
    
    Args:
        keyword (str): The input keyword to classify.
        
    Returns:
        dict: A dictionary containing the model format, loading method,
              and various types and extra types flags.
    """
    
    # Initialize the status dictionary with default values
    status = {
        "model_format": None,
        "loading_method": None,
        "type": {
            "search_word": False,
            "hf_url": False,
            "hf_repo": False,
            "civitai_url": False,
            "local": False,
        },
        "extra_type": {
            "url": False,
            "missing_model_index": None,
        },
    }
    
    # Check if the keyword is an HTTP or HTTPS URL
    status["extra_type"]["url"] = bool(re.search(r"^(https?)://", keyword))
    
    # Check if the keyword is a file
    if os.path.isfile(keyword):
        status["type"]["local"] = True
        status["model_format"] = "single_file"
        status["loading_method"] = "from_single_file"
    
    # Check if the keyword is a directory
    elif os.path.isdir(keyword):
        status["type"]["local"] = True
        status["model_format"] = "diffusers"
        status["loading_method"] = "from_pretrained"
        if not os.path.exists(os.path.join(keyword, "model_index.json")):
            status["extra_type"]["missing_model_index"] = True
    
    # Check if the keyword is a Civitai URL
    elif keyword.startswith("https://civitai.com/"):
        status["type"]["civitai_url"] = True
        status["model_format"] = "single_file"
        status["loading_method"] = None
    
    # Check if the keyword starts with any valid URL prefixes
    elif any(keyword.startswith(prefix) for prefix in VALID_URL_PREFIXES):
        repo_id, weights_name = _extract_repo_id_and_weights_name(keyword)
        if weights_name:
            status["type"]["hf_url"] = True
            status["model_format"] = "single_file"
            status["loading_method"] = "from_single_file"
        else:
            status["type"]["hf_repo"] = True
            status["model_format"] = "diffusers"
            status["loading_method"] = "from_pretrained"
    
    # Check if the keyword matches a Hugging Face repository format
    elif re.match(r"^[^/]+/[^/]+$", keyword):
        status["type"]["hf_repo"] = True
        status["model_format"] = "diffusers"
        status["loading_method"] = "from_pretrained"
    
    # If none of the above, treat it as a search word
    else:
        status["type"]["search_word"] = True
        status["model_format"] = None
        status["loading_method"] = None
    
    return status




import os
import re
from huggingface_hub import HfApi, hf_hub_download
from dataclasses import asdict
from natsort import natsorted
from diffusers import DiffusionPipeline





class HFSearchPipeline:
    """
    Huggingface class is used to search and download models from Huggingface.
    """
    model_info = {
        "model_path": "",
        "load_type": "",
        "repo_status": {
            "repo_name": "",
            "repo_id": "",
            "version_id": ""
        },
        "model_status": {
            "search_word": "",
            "download_url": "",
            "filename": "",
            "file_id": "",
            "fp": "",
            "local": False,
            "single_file": False
        },
    }

    def __init__(self):
        pass

    @classmethod
    def for_HF(cls, search_word, **kwargs):
        """
        Class method to search and download models from Hugging Face.
        
        Args:
            search_word (str): The search keyword for finding models.
            **kwargs: Additional keyword arguments.
        
        Returns:
            str: The path to the downloaded model or search word.
        """
        # Extract additional parameters from kwargs
        auto = kwargs.pop("auto", True)
        branch = kwargs.pop("branch", "main")
        model_format = kwargs.pop("model_format", "single_file")
        model_type = kwargs.pop("model_type", "Checkpoint")
        download = kwargs.pop("download", False)
        force_download = kwargs.pop("force_download", False)
        include_params = kwargs.pop("include_params", False)
        pipeline_tag = kwargs.pop("pipeline_tag", None)
        hf_token = kwargs.pop("hf_token", None)
        skip_error = kwargs.pop("skip_error", False)

        cls.single_file_only = model_format == "single_file"
        cls.model_info["model_status"]["search_word"] = search_word
        cls.model_info["model_status"]["local"] = download

        # Get the type and loading method for the keyword
        search_word_status = get_keyword_types(search_word)

        # Handle different types of keywords
        if search_word_status["type"]["hf_repo"]:
            if download:
                model_path = DiffusionPipeline.download(
                    search_word,
                    branch=branch,
                    token=hf_token
                )
            else:
                model_path = search_word
        elif search_word_status["type"]["hf_url"]:
            repo_id, weights_name = _extract_repo_id_and_weights_name(search_word)
            if download:
                model_path = hf_hub_download(
                    repo_id=repo_id,
                    filename=weights_name,
                    force_download=force_download,
                    token=hf_token
                )
            else:
                model_path = search_word
        elif search_word_status["type"]["local"]:
            model_path = search_word
        elif search_word_status["type"]["civitai_url"]:
            if skip_error:
                model_path = None
            else:
<<<<<<< HEAD
                raise ValueError("The URL for Civitai is invalid with `for_hf`. Please use `for_civitai` instead.")
        
        else:          
            # Get model data from HF API
=======
                raise ValueError("The URL for Civitai is invalid with `for_HF`. Please use `for_civitai` instead.")
        else:

>>>>>>> 861f587d
            hf_models = hf_api.list_models(
                search=search_word,
                sort="trending_score",
                direction=-1,
                limit=100,
                fetch_config=True,
                pipeline_tag=pipeline_tag,
                full=True,
                token=hf_token
            )
            model_dicts = [asdict(value) for value in list(hf_models)]

            for repo_info in model_dicts:
                repo_id = repo_info["id"]
                file_list = []
                hf_repo_info = hf_api.model_info(
                    repo_id=repo_id,
                    securityStatus=True
                )
                hf_security_info = hf_repo_info.security_repo_status
                exclusion = [issue['path'] for issue in hf_security_info['filesWithIssues']]
                diffusers_model_exists = False
                if hf_security_info["scansDone"]:
                    for info in repo_info["siblings"]:
                        file_path = info["rfilename"]
                        if (
                            "model_index.json" == file_path
                            and model_format in ["diffusers", "all"]
                            and model_type == "Checkpoint"
                        ):
                            diffusers_model_exists = True
                            break
<<<<<<< HEAD
                        
                        elif (
                            any(file_path.endswith(ext) for ext in EXTENSION)
                            and (file_path not in CONFIG_FILE_LIST)
                            and (file_path not in exclusion)
                        ):
                            file_list.append(file_path)
                if (
                    diffusers_model_exists
                    or file_list
                ):
=======
                        elif (any(file_path.endswith(ext) for ext in EXTENSION)
                              and (file_path not in CONFIG_FILE_LIST)
                              and (file_path not in exclusion)):
                            file_list.append(file_path)
                    
                if diffusers_model_exists or file_list:
>>>>>>> 861f587d
                    break
            else:
                if diffusers_model_exists:
                    if download:
                        model_path = DiffusionPipeline.download(
                            repo_id=repo_id,
                            token=hf_token
                        )
                    else:
                        model_path = repo_id
                elif file_list:
                    file_name = natsorted(file_list)[0]
                    if download:
                        model_path = hf_hub_download(
                            repo_id=repo_id,
                            filename=file_name,
                            token=hf_token
                        )
                    else:
                        model_path = f"https://huggingface.co/{repo_id}/blob/main/{file_name}"
                else:
                    if skip_error:
                        model_path = None
                    else:
                        raise ValueError("No models matching your criteria were found on Huggingface.")

        return model_path
            



        
        model_path = ""
        model_name = cls.model_name_search(
            model_name=search_word,
            auto_set=auto,
            model_format=model_format,
            include_civitai=include_civitai
            )
        if not model_name is None:
            file_path = cls.file_name_set(
                search_word=model_name,
                auto=auto,
                model_format=model_format,
                model_type=model_type
                )
            if file_path == "DiffusersFormat":
                if download:
                    model_path = cls.run_hf_download(
                        model_name,
                        branch=cls.branch
                        )
                else:
                    model_path = model_name
                cls.model_info["model_path"] = model_path
                cls.model_info["model_status"]["single_file"] = False
                cls.model_info["load_type"] = "from_pretrained"

            else:
                hf_model_path = f"https://huggingface.co/{model_name}/blob/{branch}/{file_path}"
                if download:
                    model_path = cls.run_hf_download(hf_model_path)
                else:
                    model_path = hf_model_path
                cls.model_info["model_status"]["single_file"] = True
                cls.model_info["load_type"] = "from_single_file"
                cls.model_info["model_status"]["filename"] = file_path

            if include_params:
                return SearchPipelineOutput(
                    model_path=cls.model_info["model_path"],
                    load_type=cls.model_info["load_type"],
                    repo_status=RepoStatus(**cls.model_info["repo_status"]),
                    model_status=ModelStatus(**cls.model_info["model_status"])
                    )
            else:
                return model_path
        else:
            return None


    def repo_name_or_path(self, model_name_or_path):
        """
        Returns the repository name or path.

        Args:
            model_name_or_path (str): Model name or path.

        Returns:
            tuple: Repository ID and weights name.
        """
        pattern = r"([^/]+)/([^/]+)/(?:blob/main/)?(.+)"
        weights_name = None
        repo_id = None
        for prefix in VALID_URL_PREFIXES:
            model_name_or_path = model_name_or_path.replace(prefix, "")
        match = re.match(pattern, model_name_or_path)
        if not match:
            return repo_id, weights_name
        repo_id = f"{match.group(1)}/{match.group(2)}"
        weights_name = match.group(3)
        return repo_id, weights_name


    def _hf_repo_download(self, path, branch="main"):
        """
        Downloads the repository.

        Args:
            path (str): Repository path.
            branch (str): Branch name.

        Returns:
            str: Path to the downloaded repository.
        """
        return DiffusionPipeline.download(
            pretrained_model_name=path,
            revision=branch,
            force_download=self.force_download,
        )


    def run_hf_download(self, url_or_path, branch="main"):
        """
        Download model from Huggingface.

        Args:
            url_or_path (str): URL or path of the model.
            branch (str): Branch name.

        Returns:
            str: Path to the downloaded model.
        """
        model_file_path = ""
        if any(url_or_path.startswith(checked) for checked in VALID_URL_PREFIXES):
            if not is_valid_url(url_or_path):
                raise requests.HTTPError(f"Invalid URL: {url_or_path}")
            hf_path, file_name = self.repo_name_or_path(url_or_path)
            logger.debug(f"url_or_path:{url_or_path}")
            logger.debug(f"hf_path: {hf_path} \nfile_name: {file_name}")
            if hf_path and file_name:
                model_file_path = hf_hub_download(
                    repo_id=hf_path,
                    filename=file_name,
                    force_download=self.force_download,
                )
            elif hf_path and (not file_name):
                if self.diffusers_model_check(hf_path):
                    model_file_path = self._hf_repo_download(
                        url_or_path, branch=branch
                    )
                else:
                    raise requests.HTTPError("Invalid hf_path")
            else:
                raise TypeError("Invalid path_or_url")
        elif self.diffusers_model_check(url_or_path):
            logger.debug(f"url_or_path: {url_or_path}")
            model_file_path = self._hf_repo_download(url_or_path, branch=branch)
        else:
            raise TypeError(f"Invalid path_or_url: {url_or_path}")
        return model_file_path


    def model_safe_check(self, model_list) -> str:
        """
        Checks if the model is safe.

        Args:
            model_list (list): List of models.

        Returns:
            str: Safe model.
        """
        if len(model_list) > 1:
            for check_model in model_list:
                if bool(re.search(r"(?i)[-_](sfw|safe)", check_model)):
                    return check_model
        return model_list[0]


    def list_safe_sort(self, model_list) -> list:
        """
        Sorts the model list by safety.

        Args:
            model_list (list): List of models.

        Returns:
            list: Sorted model list.
        """
        for check_model in model_list:
            if bool(re.search(r"(?i)[-_](sfw|safe)", check_model)):
                model_list.remove(check_model)
                model_list.insert(0, check_model)
                break
        return model_list


    def diffusers_model_check(self, checked_model: str, branch="main") -> bool:
        """
        Checks if the model is a diffuser model.

        Args:
            checked_model (str): Model to check.
            branch (str): Branch name.

        Returns:
            bool: True if the model is a diffuser model, False otherwise.
        """
        index_url = f"https://huggingface.co/{checked_model}/blob/{branch}/model_index.json"
        return is_valid_url(index_url)


    def hf_model_check(self, path) -> bool:
        """
        Checks if the model exists on Huggingface.

        Args:
            path (str): Model path.

        Returns:
            bool: True if the model exists, False otherwise.
        """
        if not any(path.startswith(prefix) for prefix in VALID_URL_PREFIXES):
            path = f"https://huggingface.co/{path}"
        return is_valid_url(path)


    def model_data_get(self, path: str, model_info=None) -> dict:
        """
        Retrieves model data.

        Args:
            path (str): Model path.
            model_info (dict): Model information.

        Returns:
            dict: Model data.
        """
        data = model_info or self.hf_model_info(path)
        file_value_list = []
        df_model = False
        try:
            siblings = data["siblings"]
        except KeyError:
            return {}

        for item in siblings:
            file_path = item["rfilename"]
            if "model_index.json" == file_path and (not self.single_file_only):
                df_model = True
            elif (
                any(file_path.endswith(ext) for ext in EXTENSION)
                and not any(file_path.endswith(ex) for ex in CONFIG_FILE_LIST)
            ):
                file_value_list.append(file_path)
        return {
            "model_info": data,
            "file_list": file_value_list,
            "diffusers_model_exists": df_model,
            "security_risk": self.hf_security_check(data),
        }


    def hf_model_search(self, model_path, limit_num) -> list:
        """
        Searches for models on Huggingface.

        Args:
            model_path (str): Model path.
            limit_num (int): Limit number.

        Returns:
            list: List of models.
        """
        params = {
            "search": model_path,
            "sort": "likes",
            "direction": -1,
            "limit": limit_num,
            "fetch_config": True,
            "full": True,
        }
        return [asdict(value) for value in list(hf_api.list_models(**params))]


    def old_hf_model_search(self, model_path, limit_num):
        """
        Old method for searching models on Huggingface.

        Args:
            model_path (str): Model path.
            limit_num (int): Limit number.

        Returns:
            list: List of models.
        """
        url = f"https://huggingface.co/api/models"
        params = {
            "search": model_path,
            "sort": "likes",
            "direction": -1,
            "limit": limit_num,
        }
        return requests.get(url, params=params).json()


    def hf_model_info(self, model_name) -> dict:
        """
        Retrieves model information from Huggingface.

        Args:
            model_name (str): Model name.

        Returns:
            dict: Model information.

        The current processing is necessary because `security_repo_status` is not reflected when recursively converting to a dictionary using `asdict`.
        """
        hf_info = hf_api.model_info(
            repo_id=model_name, files_metadata=True, securityStatus=True
        )
        model_dict = asdict(hf_info)
        try:
            if "security_repo_status" not in model_dict.keys():
                model_dict["security_repo_status"] = hf_info.__dict__["security_repo_status"]
        except KeyError:
            logger.warning("Could not get `security_repo_status`")
            logger.debug(hf_info.__dict__.keys())

        return model_dict


    def old_hf_model_info(self,search_word) -> dict:
        """
        Old method for retrieving model information from Huggingface.

        Args:
            search_word (str): Model selection.

        Returns:
            dict: Model information.
        """
        url = f"https://huggingface.co/api/models/{search_word}"
        try:
            response = requests.get(url)
            response.raise_for_status()
        except requests.exceptions.HTTPError:
            raise requests.HTTPError("A hugface login or token is required")
        data = response.json()
        return data


    def hf_security_check(self, check_dict) -> int:
        """
        Check model security.

        Args:
            check_dict (dict): Model information.

        Returns:
            int: 
                0 for models that passed the scan,
                1 for models not scanned or in error,
                2 if there is a security risk.
        """
        try:
            status = check_dict["security_repo_status"]
            if status["filesWithIssues"]:
                return 2
            elif not status["scansDone"]:
                return 1
            else:
                return 0
        except KeyError:
            logger.warning("Could not load security status.")
            return 1


    def check_if_file_exists(self, hf_repo_info):
        """
        Checks if the file exists in the Huggingface repository.

        Args:
            hf_repo_info (dict): Huggingface repository information.

        Returns:
            bool: True if the file exists, False otherwise.
        """
        try:
            return any(
                item["rfilename"].endswith(ext)
                for item in hf_repo_info["siblings"]
                for ext in EXTENSION
            )
        except KeyError:
            return False


    def hf_models(self, model_name, limit) -> list:
        """
        Retrieve models from Huggingface.

        Args:
            model_name (str): Model name.
            limit (int): Limit number.

        Returns:
            list: List of models.
        """
        exclude_tag = ["audio-to-audio"]
        data = self.hf_model_search(model_name, limit)

        hf_models = hf_api.list_models(
            search=model_name,
            sort="trending",
            direction=-1,
            limit=100,
            fetch_config=True,
            full=True
            )
        model_dicts = [asdict(value) for value in list(hf_models)]





        model_settings_list = []
        for item in data:
            model_id = item["id"]
            like = item["likes"]
            private_value = item["private"]
            tag_value = item["tags"]
            file_list = self.get_hf_files(item)
            diffusers_model_exists = (
                "model_index.json" in file_list and (not self.single_file_only)
            )
            if (
                all(tag not in tag_value for tag in exclude_tag)
                and (not private_value)
                and (file_list or diffusers_model_exists)
            ):
                model_dict = {
                    "model_id": model_id,
                    "like": like,
                    "model_info": item,
                    "file_list": file_list,
                    "diffusers_model_exists": diffusers_model_exists,
                    "security_risk": 1,
                }
                model_settings_list.append(model_dict)
        if not model_settings_list:
            print("No models matching your criteria were found on huggingface.")
        return model_settings_list


    def find_max_like(self, model_dict_list: list):
        """
        Finds the dictionary with the highest "like" value in a list of dictionaries.

        Args:
            model_dict_list (list): List of dictionaries.

        Returns:
            dict: The dictionary with the highest "like" value, or the first dictionary if none have "like".
        """
        max_like = 0
        max_like_dict = {}
        for model_dict in model_dict_list:
            if model_dict["like"] > max_like:
                max_like = model_dict["like"]
                max_like_dict = model_dict
        return max_like_dict["model_id"] or model_dict_list[0]["model_id"]


    def sort_by_likes(self, model_dict_list: list):
        """
        Sorts the model list by likes.

        Args:
            model_dict_list (list): List of model dictionaries.

        Returns:
            list: Sorted model list.
        """
        return sorted(model_dict_list, key=lambda x: x.get("like", 0), reverse=True)


    def get_hf_files(self, check_data) -> list:
        """
        Retrieves files from Huggingface.

        Args:
            check_data (dict): Model information.

        Returns:
            list: List of files.
        """
        check_file_value = []
        if check_data:
            siblings = check_data["siblings"]
            for item in siblings:
                fi_path = item["rfilename"]
                if (
                    any(fi_path.endswith(ext) for ext in EXTENSION)
                    and (not any(fi_path.endswith(ex) for ex in CONFIG_FILE_LIST))
                ):
                    check_file_value.append(fi_path)
        return check_file_value


    def model_name_search(
        self,
        model_name: str,
        auto_set: bool,
        model_format: str = "single_file",
        Recursive_execution: bool = False,
        extra_limit=None,
        include_civitai=False,
    ):
        """
        Search for model name on Huggingface.

        Args:
            model_name (str): Model name.
            auto_set (bool): Auto set flag.
            model_format (str): Model format.
            Recursive_execution (bool): Recursive execution flag.
            extra_limit (int): Extra limit.
            include_civitai (bool): Include Civitai flag.

        Returns:
            str: Model name.
        """
        if Recursive_execution:
            limit = 1000
        else:
            if extra_limit:
                limit = extra_limit
            else:
                limit = 15

        original_repo_model_list = self.hf_models(model_name=model_name, limit=limit)

        repo_model_list = [
            model for model in original_repo_model_list
        ]

        if not auto_set:
            print("\033[34mThe following model paths were found\033[0m")
            if include_civitai:
                print("\033[34m0.Search civitai\033[0m")
            for i, (model_dict) in enumerate(repo_model_list, 1):
                _hf_model_id = model_dict["model_id"]
                _hf_model_like = model_dict["like"]
                print(
                    f"\033[34m{i}. model path: {_hf_model_id}, evaluation: {_hf_model_like}\033[0m"
                )

            if Recursive_execution:
                print("\033[34m16.Other than above\033[0m")

            while True:
                try:
                    choice = int(input("Select the model path to use: "))
                except ValueError:
                    print("\033[33mOnly natural numbers are valid。\033[0m")
                    continue
                if choice == 0 and include_civitai:
                    return None
                elif (not Recursive_execution) and choice == len(repo_model_list) + 1:
                    return self.model_name_search(
                        model_name=model_name,
                        auto_set=auto_set,
                        model_format=model_format,
                        Recursive_execution=True,
                        extra_limit=extra_limit,
                    )
                elif 1 <= choice <= len(repo_model_list):
                    choice_path_dict = repo_model_list[choice - 1]
                    choice_path = choice_path_dict["model_id"]

                    security_risk = self.model_data_get(path=choice_path)["security_risk"]
                    if security_risk == 2:
                        print("\033[31mThis model has a security problem。\033[0m")
                        continue
                    else:
                        if security_risk == 1:
                            logger.warning(
                                "Warning: The specified model has not been security scanned"
                            )
                        break
                else:
                    print(
                        f"\033[34mPlease enter the numbers 1~{len(repo_model_list)}\033[0m"
                    )
        else:
            if repo_model_list:
                for check_dict in self.sort_by_likes(repo_model_list):
                    repo_info = check_dict["model_info"]
                    check_repo = check_dict["model_id"]

                    if not self.model_data_get(path=check_repo)["security_risk"] == 0:
                        continue

                    if (
                        (model_format == "diffusers" and self.diffusers_model_check(check_repo))
                        or (model_format == "single_file" and self.get_hf_files(repo_info))
                        or (
                            model_format == "all"
                            and (
                                self.diffusers_model_check(check_repo)
                                or self.get_hf_files(repo_info)
                            )
                        )
                    ):
                        choice_path = check_repo
                        break

                else:
                    if not Recursive_execution:
                        return self.model_name_search(
                            model_name=model_name,
                            auto_set=auto_set,
                            model_format=model_format,
                            Recursive_execution=True,
                            extra_limit=extra_limit,
                        )
                    else:
                        logger.warning(
                            "No models in diffusers format were found."
                        )

        return None


    def file_name_set_sub(self, file_value):
        """
        Sets the file name.

        Args:
            file_value (list): List of file values.

        Returns:
            str: File name.
        """
        if not file_value:
            if not self.diffuser_model:
                print("\033[31mNo candidates found at huggingface\033[0m")
                res = input("Searching for civitai?: ")
                if res.lower() in ["y", "yes"]:
                    return None
                else:
                    raise ValueError(
                        "No available files were found in the specified repository"
                    )
            else:
                print("\033[34mOnly models in Diffusers format found\033[0m")
                while True:
                    result = input("Do you want to use it?[y/n]: ")
                    if result.lower() in ["y", "yes"]:
                        return "DiffusersFormat"
                    elif result.lower() in ["n", "no"]:
                        sec_result = input("Searching for civitai?[y/n]: ")
                        if sec_result.lower() in ["y", "yes"]:
                            return None
                        elif sec_result.lower() in ["n", "no"]:
                            raise ValueError(
                                "Processing was stopped because no corresponding model was found."
                            )
                    else:
                        print("\033[34mPlease enter only [y,n]\033[0m")

        file_value = self.list_safe_sort(file_value)
        if len(file_value) >= self.num_prints:
            start_number = "1"
            if self.diffuser_model:
                start_number = "0"
                print("\033[34m0.Use Diffusers format model\033[0m")
            for i in range(self.num_prints):
                print(f"\033[34m{i+1}.File name: {file_value[i]}\033[0m")
            print(
                f"\033[34m{self.num_prints+1}.Other than the files listed above (all candidates will be displayed)\033[0m\n"
            )
            while True:
                choice = input(f"select the file you want to use({start_number}~21): ")
                try:
                    choice = int(choice)
                except ValueError:
                    print("\033[33mOnly natural numbers are valid\033[0m")
                    continue
                if self.diffuser_model and choice == 0:
                    return "DiffusersFormat"

                elif choice == (self.num_prints + 1):
                    break
                elif 1 <= choice <= self.num_prints:
                    choice_path = file_value[choice - 1]
                    return choice_path
                else:
                    print(
                        f"\033[33mPlease enter numbers from 1~{self.num_prints}\033[0m"
                    )
            print("\n\n")
        start_number = "1"
        if self.diffuser_model:
            start_number = "0"
            print("\033[34m0.Use Diffusers format model\033[0m")
        for i, file_name in enumerate(file_value, 1):
            print(f"\033[34m{i}.File name: {file_name}\033[0m")
        while True:
            choice = input(
                f"Select the file you want to use({start_number}~{len(file_value)}): "
            )
            try:
                choice = int(choice)
            except ValueError:
                print("\033[33mOnly natural numbers are valid\033[0m")
            else:
                if self.diffuser_model and choice == 0:
                    return "DiffusersFormat"

                if 1 <= choice <= len(file_value):
                    choice_path = file_value[choice - 1]
                    return choice_path
                else:
                    print(
                        f"\033[33mPlease enter numbers from 1~{len(file_value)}\033[0m"
                    )


    def file_name_set(
        self, search_word, auto, model_format, model_type="Checkpoint"
    ):
        """
        Sets the file name.

        Args:
            search_word (str): Model selection.
            auto (bool): Auto flag.
            model_format (str): Model format.
            model_type (str): Model type.

        Returns:
            str: File name.
        """
        if self.diffusers_model_check(search_word) and model_type == "Checkpoint":
            self.diffuser_model = True
        else:
            self.diffuser_model = False

        if model_format == "single_file":
            skip_difusers = True
        else:
            skip_difusers = False

        data = self.hf_model_info(search_word)
        choice_path = ""
        file_value = []
        if data:
            file_value = self.get_hf_files(check_data=data)
        else:
            raise ValueError("No available file was found. Please check the name.")
        if file_value:
            file_value = natural_sort(file_value)
            if not auto:
                print("\033[34mThe following model files were found\033[0m")
                choice_path = self.file_name_set_sub(file_value)
            else:
                if self.diffuser_model and (not skip_difusers):
                    choice_path = "DiffusersFormat"
                else:
                    choice_path = self.model_safe_check(file_value)

        elif self.diffuser_model:
            choice_path = "DiffusersFormat"
        else:
            raise FileNotFoundError(
                "No available files found in the specified repository"
            )
        return choice_path
    



class CivitaiSearchPipeline:
    """
    The Civitai class is used to search and download models from Civitai.

    Attributes:
        base_civitai_dir (str): Base directory for Civitai.
        max_number_of_choices (int): Maximum number of choices.
        chunk_size (int): Chunk size.

    Methods:
        for_civitai(search_word, auto, model_type, download, civitai_token, skip_error, include_hugface):
            Downloads a model from Civitai.
        civitai_security_check(value): Performs a security check.
        requests_civitai(query, auto, model_type, civitai_token, include_hugface): Retrieves models from Civitai.
        repo_select_civitai(state, auto, recursive, include_hugface): Selects a repository from Civitai.
        download_model(url, save_path, civitai_token): Downloads a model.
        version_select_civitai(state, auto, recursive): Selects a model version from Civitai.
        file_select_civitai(state_list, auto, recursive): Selects a file to download.
        civitai_save_path(): Sets the save path.
    """

    base_civitai_dir = "/root/.cache/Civitai"
    max_number_of_choices: int = 15
    chunk_size: int = 8192

    def __init__(self):
        pass

    @classmethod
    def for_civitai(
        cls,
        search_word,
        **kwargs
    ) -> SearchPipelineOutput:
        """
        Downloads a model from Civitai.

        Parameters:
        - search_word (str): Search query string.
        - auto (bool): Auto-select flag.
        - model_type (str): Type of model to search for.
        - download (bool): Whether to download the model.
        - include_params (bool): Whether to include parameters in the returned data.

        Returns:
        - SearchPipelineOutput
        """
        auto = kwargs.pop("auto", True)
        model_type = kwargs.pop("model_type", "Checkpoint")
        model_format = kwargs.pop("model_format", "single_file")
        download = kwargs.pop("download", False)
        civitai_token = kwargs.pop("civitai_token", None)
        include_params = kwargs.pop("include_params", False)
        include_hugface = kwargs.pop("include_hugface",True)
        skip_error = kwargs.pop("skip_error", True)

        model_info = {
            "model_path" : "",
            "load_type" : "",
            "repo_status":{
                "repo_name":"",
                "repo_id":"",
                "version_id":""
                },
            "model_status":{
                "search_word" : "",
                "download_url": "",
                "filename":"",
                "file_id": "",
                "fp": "",
                "local" : False,
                "single_file" : False
                },
            }
        
        cls.single_file_only = True if "single_file" == model_format else False

        cls.model_info["model_status"]["search_word"] = search_word
        cls.model_info["model_status"]["local"] = True if download else False

        state = cls.requests_civitai(
            query=search_word,
            model_type=model_type,
            civitai_token=civitai_token,
        )
        if not state:
            if skip_error:
                return None
            else:
                raise ValueError("No models were found in civitai.")

        dict_of_civitai_repo = cls.repo_select_civitai(
            state=state, auto=auto, include_hugface=include_hugface
        )

        if not dict_of_civitai_repo:
            return None

        version_data = cls.version_select_civitai(state=dict_of_civitai_repo, auto=auto)
        files_list = version_data["files"]
        file_status_dict = cls.file_select_civitai(state_list=files_list, auto=auto)
        
        model_download_url = file_status_dict["download_url"]
        model_info["repo_status"]["repo_name"] = dict_of_civitai_repo["repo_name"]
        model_info["repo_status"]["repo_id"] = dict_of_civitai_repo["repo_id"]
        model_info["repo_status"]["version_id"] = version_data["id"]
        model_info["model_status"]["download_url"] = model_download_url
        model_info["model_status"]["filename"] = file_status_dict["filename"]
        model_info["model_status"]["file_id"] = file_status_dict["file_id"]
        model_info["model_status"]["fp"] = file_status_dict["fp"]
        model_info["model_status"]["file_format"] = file_status_dict["file_format"]
        model_info["model_status"]["filename"] = file_status_dict["filename"]
        model_info["model_status"]["single_file"] = True
        if download:
            model_save_path = cls.civitai_save_path()
            model_info["model_path"] = model_save_path
            model_info["load_type"] = "from_single_file"
            cls.download_model(
                url=model_download_url,
                save_path=model_save_path,
                civitai_token=civitai_token,
            )
        else:
            model_info["model_path"] = model_info["model_status"]["download_url"]
            model_info["load_type"] = ""
    
        if not include_params:
            return model_info["model_path"]
        else:
            return SearchPipelineOutput(
                model_path=model_info["model_path"],
                load_type=model_info["load_type"],
                repo_status=RepoStatus(**model_info["repo_status"]),
                model_status=ModelStatus(**model_info["model_status"])
            )


    def civitai_security_check(
        self,
        value
    ) -> int:
        """
        Performs a security check.

        Parameters:
        - value: Value to check.

        Returns:
        - int: Security risk level.
        """
        try:
            pickleScan = value["pickleScanResult"]
            virusScan = value["virusScanResult"]
        except KeyError:
            return 1
        check_list = [pickleScan, virusScan]
        if all(status == "Success" for status in check_list):
            return 0
        elif "Danger" in check_list:
            return 2
        else:
            return 1


    def requests_civitai(
        self,
        query,
        model_type,
        civitai_token=None,
    ):
        """
        Retrieves models from Civitai.

        Parameters:
        - query: Search query string.
        - model_type: Type of model to search for.

        Returns:
        - list: List of model information.
        """
        state = []
        model_ver_list = []
        version_dict = {}

        params = {"query": query, "types": model_type, "sort": "Most Downloaded"}

        headers = {}
        if civitai_token:
            headers["Authorization"] = f"Bearer {civitai_token}"

        try:
            response = requests.get(
                "https://civitai.com/api/v1/models", params=params, headers=headers
            )
            response.raise_for_status()
        except requests.exceptions.HTTPError as err:
            raise requests.HTTPError(f"Could not get elements from the URL: {err}")
        else:
            try:
                data = response.json()
            except AttributeError:
                raise ValueError("Invalid JSON response")

        for item in data["items"]:
            for model_ver in item["modelVersions"]:
                files_list = []
                for model_value in model_ver["files"]:
                    security_risk = self.civitai_security_check(model_value)
                    if (
                        any(
                            check_word in model_value
                            for check_word in ["downloadUrl", "name"]
                        )
                        and not security_risk
                    ):
                        file_status = {
                            "filename": model_value["name"],
                            "file_id": model_value["id"],
                            "fp": model_value["metadata"]["fp"],
                            "file_format": model_value["metadata"]["format"],
                            "download_url": model_value["downloadUrl"],
                        }
                        files_list.append(file_status)
                
                if files_list:
                    sorted_files_list = natural_sort(files_list)
                    version_dict = {
                        "id": model_ver["id"],
                        "name": model_ver["name"],
                        "downloadCount": model_ver["stats"]["downloadCount"],
                        "files": sorted_files_list,
                    }
                    model_ver_list.append(version_dict)

            if all(
                check_txt in item.keys()
                for check_txt in ["name", "stats", "creator"]
            ):
                state_dict = {
                    "repo_name": item["name"],
                    "repo_id": item["id"],
                    "favoriteCount": item["stats"]["favoriteCount"],
                    "downloadCount": item["stats"]["downloadCount"],
                    "CreatorName": item["creator"]["username"],
                    "version_list": model_ver_list,
                }

                if model_ver_list:
                    yield state_dict


    def repo_select_civitai(
        self,
        state: list,
        auto: bool,
        recursive: bool = True,
        include_hugface: bool = True
    ):
        """
        Selects a repository from Civitai.

        Parameters:
        - state (list): List of repository information.
        - auto (bool): Auto-select flag.
        - recursive (bool): Recursive flag.

        Returns:
        - dict: Selected repository information.
        """
        if not state:
            logger.warning("No models were found in civitai.")
            return {}

        elif auto:
            repo_dict = max(state, key=lambda x: x["downloadCount"])
            return repo_dict
        else:
            sorted_list = sorted(state, key=lambda x: x["downloadCount"], reverse=True)
            if recursive and self.max_number_of_choices < len(sorted_list):
                Limit_choice = True
            else:
                Limit_choice = False

            if recursive:
                print("\n\n\033[34mThe following repo paths were found\033[0m")
            else:
                print("\n\n\n")

            max_number = (
                min(self.max_number_of_choices, len(sorted_list))
                if recursive
                else len(sorted_list)
            )
            if include_hugface:
                print(f"\033[34m0. Search for huggingface\033[0m")
            for number, states_dict in enumerate(sorted_list[:max_number]):
                print(
                    f"\033[34m{number + 1}. Repo_id: {states_dict['CreatorName']} / {states_dict['repo_name']}, download: {states_dict['downloadCount']}\033[0m"
                )

            if Limit_choice:
                max_number += 1
                print(f"\033[34m{max_number}. Other than above\033[0m")

            while True:
                try:
                    choice = int(input(f"choice repo [1~{max_number}]: "))
                except ValueError:
                    print("\033[33mOnly natural numbers are valid。\033[0m")
                    continue

                if Limit_choice and choice == max_number:
                    return self.repo_select_civitai(
                        state=state, auto=auto, recursive=False
                    )
                elif choice == 0 and include_hugface:
                    return {}
                elif 1 <= choice <= max_number:
                    repo_dict = sorted_list[choice - 1]
                    return repo_dict
                else:
                    print(f"\033[33mPlease enter the numbers 1~{max_number}\033[0m")


    def download_model(
        self,
        url,
        save_path,
        civitai_token=None
    ):
        """
        Downloads a model.

        Parameters:
        - url (str): Download URL.
        - save_path (str): Save path.
        - civitai_token (str): Civitai token.
        """
        if not is_valid_url(url):
            raise requests.HTTPError("URL is invalid.")

        headers = {}
        if civitai_token:
            headers["Authorization"] = f"Bearer {civitai_token}"

        response = requests.get(url, stream=True, headers=headers)
        try:
            response.raise_for_status()
        except requests.HTTPError:
            raise requests.HTTPError(f"Invalid URL: {url}, {response.status_code}")

        os.makedirs(os.path.dirname(save_path), exist_ok=True)

        with tqdm.wrapattr(
            open(save_path, "wb"),
            "write",
            miniters=1,
            desc=os.path.basename(save_path),
            total=int(response.headers.get("content-length", 0)),
        ) as fout:
            for chunk in response.iter_content(chunk_size=self.chunk_size):
                fout.write(chunk)
        logger.info(f"Downloaded file saved to {save_path}")


    def version_select_civitai(
        self,
        state,
        auto,
        recursive: bool = True
    ):
        """
        Selects a model version from Civitai.

        Parameters:
        - state: Model information state.
        - auto: Auto-select flag.
        - recursive (bool): Recursive flag.

        Returns:
        - dict: Selected model information.
        """
        if not state:
            raise ValueError("state is empty")

        ver_list = sorted(state["version_list"], key=lambda x: x["downloadCount"], reverse=True)

        if recursive and self.max_number_of_choices < len(ver_list):
            Limit_choice = True
        else:
            Limit_choice = False

        if auto:
            result = max(ver_list, key=lambda x: x["downloadCount"])
            #version_files_list = natural_sort(result["files"])
            #self.model_info["repo_status"]["version_id"] = result["id"]
            return result
        else:
            if recursive:
                print("\n\n\033[34mThe following model paths were found\033[0m")
            else:
                print("\n\n\n")

            if len(ver_list) == 1:
                return ver_list

            max_number = (
                min(self.max_number_of_choices, len(ver_list))
                if recursive
                else len(ver_list)
            )

            for number_, state_dict_ in enumerate(ver_list[:max_number]):
                print(
                    f"\033[34m{number_ + 1}. model_version: {state_dict_['name']}, download: {state_dict_['downloadCount']}\033[0m"
                )

            if Limit_choice:
                max_number += 1
                print(f"\033[34m{max_number}. Other than above\033[0m")

            while True:
                try:
                    choice = int(input("Select the model path to use: "))
                except ValueError:
                    print("\033[33mOnly natural numbers are valid。\033[0m")
                    continue
                if Limit_choice and choice == max_number:
                    return self.version_select_civitai(
                        state=state, auto=auto, recursive=False
                    )
                elif 1 <= choice <= max_number:
                    return_dict = ver_list[choice - 1]
                    return return_dict
                else:
                    print(f"\033[33mPlease enter the numbers 1~{max_number}\033[0m")


    def file_select_civitai(
        self,
        state_list,
        auto,
        recursive: bool = True
    ):
        """
        Selects a file to download.

        Parameters:
        - state_list: List of file information.
        - auto: Auto-select flag.

        Returns:
        - dict: Selected file information.
        """
        if recursive and self.max_number_of_choices < len(state_list):
            Limit_choice = True
        else:
            Limit_choice = False

        if len(state_list) > 1 and (not auto):
            max_number = (
                len(state_list)
                if not recursive
                else min(self.max_number_of_choices, len(state_list))
            )
            for number, states_dict in enumerate(state_list[:max_number]):
                print(f"\033[34m{number + 1}. File_name: {states_dict['filename']}")

            if Limit_choice:
                max_number += 1
                print(f"\033[34m{max_number}. Other than above\033[0m")

            while True:
                try:
                    choice = int(input(f"Select the file to download[1~{max_number}]: "))
                except ValueError:
                    print("\033[33mOnly natural numbers are valid。\033[0m")
                    continue
                if Limit_choice and choice == max_number:
                    return self.file_select_civitai(
                        state_list=state_list, auto=auto, recursive=False
                    )
                elif 1 <= choice <= len(state_list):
                    file_dict = state_list[choice - 1]
                    return file_dict
                else:
                    print(f"\033[33mPlease enter the numbers 1~{len(state_list)}\033[0m")
        else:
            file_dict = state_list[0]
            return file_dict


    def civitai_save_path(
        self
    ) -> os.PathLike:
        """
        Sets the save path.

        Returns:
        - str: Save path.
        """
        repo_level_dir = str(self.model_info["repo_status"]["repo_id"])
        file_version_dir = str(self.model_info["repo_status"]["version_id"])
        save_file_name = str(self.model_info["model_status"]["filename"])
        save_path = os.path.join(
            self.base_civitai_dir, repo_level_dir, file_version_dir, save_file_name
        )
        return save_path




class ModelSearchPipeline(
    HFSearchPipeline,
    CivitaiSearchPipeline
    ):

    def __init__(self):
        pass
    
    @classmethod
    def for_hubs(
        cls,
        search_word: str,
        **kwargs
    ) -> Union[str, SearchPipelineOutput]:
        """Search and retrieve model information from various sources.

        Args:
            search_word: The search term to find the model.
            auto: Whether to automatically select the best match.
            download: Whether to download the model locally.
            model_type: Type of model ("single_file", "diffusers", "all").
            model_format: Format of the model (e.g., "Checkpoint", "LORA").
            branch: The repository branch to search in.
            priority_hub: Which model hub to prioritize ("huggingface" or "civitai").
            local_file_only: Whether to search only in local files.
            include_params: Whether to include additional model parameters in output.
            hf_token: HuggingFace API token for authentication.
            civitai_token: Civitai API token for authentication.            

        Returns:
            Either a string path to the model or a SearchPipelineOutput object with
            full model information if include_params is True.

        Raises:
            ValueError: If the model cannot be found or accessed.
        """
        auto = kwargs.pop("auto", True)
        download = kwargs.pop("download", False)
        model_type = kwargs.pop("model_type", "Checkpoint")
        model_format = kwargs.pop("model_format","single_file" )
        branch = kwargs.pop("branch", "main")
        priority_hub = kwargs.pop("priority_hub", "huggingface")
        include_params = kwargs.pop("include_params", False)
        local_file_only = kwargs.pop("local_search_only", False)
        civitai_token = kwargs.pop("civitai_token", None)

        if "hf_token" in kwargs:
            hf_token = kwargs.pop("hf_token", None)
            login(token=hf_token)        
        
        cls.single_file_only = True if "single_file" == model_format else False

        cls.model_info["model_status"]["search_word"] = search_word
        cls.model_info["model_status"]["local"] = True if download or local_file_only else False

        result = cls.model_set(
            search_word=search_word,
            auto=auto,
            download=download,
            model_format=model_format,
            model_type=model_type,
            branch=branch,
            priority_hub=priority_hub,
            local_file_only=local_file_only,
            civitai_token=civitai_token,
            include_params=include_params
        )
                
        if not include_params:
            return result
        else:
            return SearchPipelineOutput(
                model_path=cls.model_info["model_path"],
                load_type=cls.model_info["load_type"],
                repo_status=RepoStatus(**cls.model_info["repo_status"]),
                model_status=ModelStatus(**cls.model_info["model_status"])
            )

    def File_search(
        self,
        search_word,
        auto=True
    ):
        """
        Search for files based on the provided search word.

        Args:
            search_word (str): The search word for the file.
            auto (bool, optional): Whether to enable auto mode. Defaults to True.

        Yields:
            str: The path of the found file.
        """
        closest_match = None
        closest_distance = float('inf')
        for root, dirs, files in os.walk("/"):
            for file in files:
                if any(file.endswith(ext) for ext in EXTENSION):
                    path = os.path.join(root, file)
                    if not any(path.endswith(ext) for ext in CONFIG_FILE_LIST):
                        yield path
                        if auto:
                            distance = self.calculate_distance(search_word, file)
                            if distance < closest_distance:
                                closest_distance = distance
                                closest_match = path
        if auto:
            return closest_match
        else:
            return self.user_select_file(search_word)
    

    def user_select_file(self, search_word, result):
        """
        Allow user to select a file from the search results.

        Args:
            search_word (str): The search word for the file.

        Returns:
            str: The path of the selected file.

        Raises:
            FileNotFoundError: If no files are found.
        """
        search_results = list(self.File_search(search_word, auto=False))
        if not search_results:
            raise FileNotFoundError("\033[33mModel File not found\033[0m")
        
        print("\n\n\033[34mThe following model files were found\033[0m")
        for i, path in enumerate(search_results, 1):
            print(f"\033[34m{i}. {path}\033[0m")
        
        while True:
            try:
                choice = int(input(f"Select the file to use [1-{len(search_results)}]: "))
                if 1 <= choice <= len(search_results):
                    return search_results[choice - 1]
                else:
                    print(f"\033[33mPlease enter a number between 1 and {len(search_results)}\033[0m")
            except ValueError:
                print("\033[33mOnly natural numbers are valid.\033[0m")
    

    def calculate_distance(self, search_word, file_name):
        """
        Calculate the distance between the search word and the file name.

        Args:
            search_word (str): The search word.
            file_name (str): The file name.

        Returns:
            int: The distance between the search word and the file name.
        """
        return sum(1 for a, b in zip(search_word, file_name) if a != b)  


    def model_set(
        self,
        search_word,
        auto=True,
        download=False,
        model_format="single_file",
        model_type="Checkpoint",
        branch="main",
        priority_hub="hugface",
        local_file_only=False,
        civitai_token=None,
        include_params=False
    ):
        """
        Set the model based on the provided parameters.

        Args:
            search_word (str): The model selection criteria.
            auto (bool, optional): Whether to enable auto mode. Defaults to True.
            download (bool, optional): Whether to download the model. Defaults to False.
            model_format (str, optional): The format of the model. Defaults to "single_file".
            model_type (str, optional): The type of the model. Defaults to "Checkpoint".
            branch (str, optional): The branch of the model. Defaults to "main".
            priority_hub (str, optional): The priority hub. Defaults to "hugface".
            local_file_only (bool, optional): Whether to search locally only. Defaults to False.
            civitai_token (str, optional): The Civitai token. Defaults to None.
            include_params (bool, optional): Whether to include parameters in the returned data. Defaults to False.

        Returns:
            ModelData or str: The model data if include_params is True, otherwise the model path.

        Raises:
            TypeError: If the model_type or model_format is invalid.
            ValueError: If the specified repository could not be found.
            FileNotFoundError: If the model_index.json file is not found.
        """
        if not model_type in ["Checkpoint", "TextualInversion", "LORA", "Hypernetwork", "AestheticGradient", "Controlnet", "Poses"]:
            raise TypeError(f'Wrong argument. Valid values are "Checkpoint", "TextualInversion", "LORA", "Hypernetwork", "AestheticGradient", "Controlnet", "Poses". What was passed on {model_type}')
        
        if not model_format in ["all","diffusers","single_file"]:
            raise TypeError('The model_format is valid only for one of the following: "all","diffusers","single_file"')
      
        if search_word in CUSTOM_SEARCH_KEY:
            model_path_to_check = CUSTOM_SEARCH_KEY[search_word]
            _check_url = f"https://huggingface.co/{model_path_to_check}"
            if is_valid_url(_check_url):
                search_word = model_path_to_check
                self.model_info["model_path"] = _check_url
            else:
                logger.warning(f"The following custom search keys are ignored.`{search_word} : {CUSTOM_SEARCH_KEY[search_word]}`")

        if local_file_only:
            model_path = next(self.File_search(
                search_word=search_word,
                auto=auto
            ))
            self.model_info["model_status"]["single_file"] = True
            self.model_info["model_path"] = model_path
            self.model_info["load_type"] = "from_single_file"

        elif search_word.startswith("https://huggingface.co/"):
            if not is_valid_url(search_word):
                raise ValueError("Could not load URL")
            else:
                if download:
                    model_path = self.run_hf_download(search_word)
                else:
                    model_path = search_word

                self.model_info["model_status"]["single_file"] = True
                self.model_info["model_path"] = model_path
                repo, file_name = self.repo_name_or_path(search_word)
                if file_name:
                    self.model_info["model_status"]["filename"] = file_name
                    self.model_info["model_status"]["single_file"] = True
                    self.model_info["load_type"] = "from_single_file"
                else:
                    self.model_info["model_status"]["single_file"] = False
                    self.model_info["load_type"] = "from_pretrained"


        elif search_word.startswith("https://civitai.com/"):
            model_path = self.search_for_civitai(
                search_word=search_word,
                auto=auto,
                model_type=model_type,
                download=download,
                civitai_token=civitai_token,
                skip_error=False
            )

        elif os.path.isfile(search_word):
            model_path = search_word
            self.model_info["model_path"] = search_word
            self.model_info["model_status"]["single_file"] = True
            self.model_info["load_type"] = "from_single_file"
            self.model_info["model_status"]["local"] = True

        elif os.path.isdir(search_word):
            if os.path.exists(os.path.join(search_word, self.Config_file)):
                model_path = search_word
                self.model_info["model_path"] = search_word
                self.model_info["model_status"]["single_file"] = False
                self.model_info["load_type"] = "from_pretrained"
                self.model_info["model_status"]["local"] = True
            else:
                raise FileNotFoundError(f"model_index.json not found in {search_word}")

        elif search_word.count("/") == 1:
            creator_name, repo_name = search_word.split("/")

            if auto and self.diffusers_model_check(search_word):
                if download:
                    model_path = self.run_hf_download(search_word)
                    self.model_info["model_status"]["single_file"] = False
                else:
                    model_path = search_word
                    self.model_info["model_status"]["single_file"] = False
                self.model_info["load_type"] = "from_pretrained"

            elif auto and (not self.hf_model_check(search_word)):
                raise ValueError(f'The specified repository could not be found, please try turning off "auto" (search_word:{search_word})')
            else:
                file_path=self.file_name_set(search_word,auto,model_type)
                if file_path is None:
                    raise ValueError("Model not found")
                elif file_path == "DiffusersFormat":
                    if download:
                        model_path = self.run_hf_download(search_word)
                    else:
                        model_path = search_word

                    self.model_info["model_status"]["single_file"] = False
                    self.model_info["load_type"] = "from_pretrained"
                    
                else:
                    hf_model_path = f"https://huggingface.co/{search_word}/blob/{branch}/{file_path}"
                    
                    if download:
                        model_path = self.run_hf_download(hf_model_path)
                    else:
                        model_path = hf_model_path
                    
                    self.model_info["model_status"]["filename"] = file_path
                    self.model_info["model_status"]["single_file"] = True
                    self.model_info["load_type"] = "from_single_file"
                
            self.model_info["repo_status"]["repo_name"] = repo_name
                
        else:
            if priority_hub == "huggingface":
                model_path = self.search_for_hf(
                    search_word=search_word,
                    auto=auto,
                    model_format=model_format,
                    model_type=model_type,
                    download=download,
                    include_civitai=True
                    )
                if model_path is None:
                    model_path = self.search_for_civitai(
                        search_word=search_word,
                        auto=auto,
                        model_type=model_type,
                        download=download,
                        civitai_token=civitai_token,
                        include_hugface=False
                    )
                    if not model_path:
                        raise ValueError("No models matching the criteria were found.")
                
            else:
                model_path = self.search_for_civitai(
                    search_word=search_word,
                    auto=auto,
                    model_type=model_type,
                    download=download,
                    civitai_token=civitai_token,
                    include_hugface=True
                )
                if not model_path:
                    model_path = self.search_for_hf(
                        search_word=search_word,
                        auto=auto,
                        model_format=model_format,
                        model_type=model_type,
                        download=download,
                        include_civitai=False
                        )
                    if model_path is None:
                        raise ValueError("No models matching the criteria were found.")
                
        self.model_info["model_path"] = model_path
        if include_params:
            return self.model_info
        else:
            return model_path

<|MERGE_RESOLUTION|>--- conflicted
+++ resolved
@@ -272,16 +272,10 @@
             if skip_error:
                 model_path = None
             else:
-<<<<<<< HEAD
                 raise ValueError("The URL for Civitai is invalid with `for_hf`. Please use `for_civitai` instead.")
         
-        else:          
+        else:
             # Get model data from HF API
-=======
-                raise ValueError("The URL for Civitai is invalid with `for_HF`. Please use `for_civitai` instead.")
-        else:
-
->>>>>>> 861f587d
             hf_models = hf_api.list_models(
                 search=search_word,
                 sort="trending_score",
@@ -314,7 +308,6 @@
                         ):
                             diffusers_model_exists = True
                             break
-<<<<<<< HEAD
                         
                         elif (
                             any(file_path.endswith(ext) for ext in EXTENSION)
@@ -326,14 +319,6 @@
                     diffusers_model_exists
                     or file_list
                 ):
-=======
-                        elif (any(file_path.endswith(ext) for ext in EXTENSION)
-                              and (file_path not in CONFIG_FILE_LIST)
-                              and (file_path not in exclusion)):
-                            file_list.append(file_path)
-                    
-                if diffusers_model_exists or file_list:
->>>>>>> 861f587d
                     break
             else:
                 if diffusers_model_exists:
@@ -358,12 +343,9 @@
                     if skip_error:
                         model_path = None
                     else:
-                        raise ValueError("No models matching your criteria were found on Huggingface.")
-
-        return model_path
+                        raise ValueError("No models matching your criteria were found on huggingface.")
+                    
             
-
-
 
         
         model_path = ""
