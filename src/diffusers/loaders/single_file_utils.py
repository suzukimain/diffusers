# coding=utf-8
# Copyright 2024 The HuggingFace Inc. team.
#
# Licensed under the Apache License, Version 2.0 (the "License");
# you may not use this file except in compliance with the License.
# You may obtain a copy of the License at
#
#     http://www.apache.org/licenses/LICENSE-2.0
#
# Unless required by applicable law or agreed to in writing, software
# distributed under the License is distributed on an "AS IS" BASIS,
# WITHOUT WARRANTIES OR CONDITIONS OF ANY KIND, either express or implied.
# See the License for the specific language governing permissions and
# limitations under the License.
"""Conversion script for the Stable Diffusion checkpoints."""

import copy
import os
import re
from contextlib import nullcontext
from io import BytesIO
from urllib.parse import urlparse

import requests
import torch
import yaml

from ..models.modeling_utils import load_state_dict
from ..schedulers import (
    DDIMScheduler,
    DPMSolverMultistepScheduler,
    EDMDPMSolverMultistepScheduler,
    EulerAncestralDiscreteScheduler,
    EulerDiscreteScheduler,
    HeunDiscreteScheduler,
    LMSDiscreteScheduler,
    PNDMScheduler,
)
from ..utils import (
    SAFETENSORS_WEIGHTS_NAME,
    WEIGHTS_NAME,
    deprecate,
    is_accelerate_available,
    is_transformers_available,
    logging,
)
from ..utils.hub_utils import _get_model_file


if is_transformers_available():
    from transformers import AutoImageProcessor

if is_accelerate_available():
    from accelerate import init_empty_weights

    from ..models.modeling_utils import load_model_dict_into_meta

logger = logging.get_logger(__name__)  # pylint: disable=invalid-name

CHECKPOINT_KEY_NAMES = {
    "v2": "model.diffusion_model.input_blocks.2.1.transformer_blocks.0.attn2.to_k.weight",
    "xl_base": "conditioner.embedders.1.model.transformer.resblocks.9.mlp.c_proj.bias",
    "xl_refiner": "conditioner.embedders.0.model.transformer.resblocks.9.mlp.c_proj.bias",
    "upscale": "model.diffusion_model.input_blocks.10.0.skip_connection.bias",
    "controlnet": [
        "control_model.time_embed.0.weight",
        "controlnet_cond_embedding.conv_in.weight",
    ],
    # TODO: find non-Diffusers keys for controlnet_xl
    "controlnet_xl": "add_embedding.linear_1.weight",
    "controlnet_xl_large": "down_blocks.1.attentions.0.transformer_blocks.0.attn1.to_k.weight",
    "controlnet_xl_mid": "down_blocks.1.attentions.0.norm.weight",
    "playground-v2-5": "edm_mean",
    "inpainting": "model.diffusion_model.input_blocks.0.0.weight",
    "clip": "cond_stage_model.transformer.text_model.embeddings.position_embedding.weight",
    "clip_sdxl": "conditioner.embedders.0.transformer.text_model.embeddings.position_embedding.weight",
    "clip_sd3": "text_encoders.clip_l.transformer.text_model.embeddings.position_embedding.weight",
    "open_clip": "cond_stage_model.model.token_embedding.weight",
    "open_clip_sdxl": "conditioner.embedders.1.model.positional_embedding",
    "open_clip_sdxl_refiner": "conditioner.embedders.0.model.text_projection",
    "open_clip_sd3": "text_encoders.clip_g.transformer.text_model.embeddings.position_embedding.weight",
    "stable_cascade_stage_b": "down_blocks.1.0.channelwise.0.weight",
    "stable_cascade_stage_c": "clip_txt_mapper.weight",
    "sd3": [
        "joint_blocks.0.context_block.adaLN_modulation.1.bias",
        "model.diffusion_model.joint_blocks.0.context_block.adaLN_modulation.1.bias",
    ],
    "sd35_large": [
        "joint_blocks.37.x_block.mlp.fc1.weight",
        "model.diffusion_model.joint_blocks.37.x_block.mlp.fc1.weight",
    ],
    "animatediff": "down_blocks.0.motion_modules.0.temporal_transformer.transformer_blocks.0.attention_blocks.0.pos_encoder.pe",
    "animatediff_v2": "mid_block.motion_modules.0.temporal_transformer.norm.bias",
    "animatediff_sdxl_beta": "up_blocks.2.motion_modules.0.temporal_transformer.norm.weight",
    "animatediff_scribble": "controlnet_cond_embedding.conv_in.weight",
    "animatediff_rgb": "controlnet_cond_embedding.weight",
    "auraflow": [
        "double_layers.0.attn.w2q.weight",
        "double_layers.0.attn.w1q.weight",
        "cond_seq_linear.weight",
        "t_embedder.mlp.0.weight",
    ],
    "flux": [
        "double_blocks.0.img_attn.norm.key_norm.scale",
        "model.diffusion_model.double_blocks.0.img_attn.norm.key_norm.scale",
    ],
    "ltx-video": [
        "model.diffusion_model.patchify_proj.weight",
        "model.diffusion_model.transformer_blocks.27.scale_shift_table",
        "patchify_proj.weight",
        "transformer_blocks.27.scale_shift_table",
        "vae.per_channel_statistics.mean-of-means",
    ],
    "autoencoder-dc": "decoder.stages.1.op_list.0.main.conv.conv.bias",
    "autoencoder-dc-sana": "encoder.project_in.conv.bias",
    "mochi-1-preview": ["model.diffusion_model.blocks.0.attn.qkv_x.weight", "blocks.0.attn.qkv_x.weight"],
    "hunyuan-video": "txt_in.individual_token_refiner.blocks.0.adaLN_modulation.1.bias",
    "instruct-pix2pix": "model.diffusion_model.input_blocks.0.0.weight",
}

DIFFUSERS_DEFAULT_PIPELINE_PATHS = {
    "xl_base": {"pretrained_model_name_or_path": "stabilityai/stable-diffusion-xl-base-1.0"},
    "xl_refiner": {"pretrained_model_name_or_path": "stabilityai/stable-diffusion-xl-refiner-1.0"},
    "xl_inpaint": {"pretrained_model_name_or_path": "diffusers/stable-diffusion-xl-1.0-inpainting-0.1"},
    "playground-v2-5": {"pretrained_model_name_or_path": "playgroundai/playground-v2.5-1024px-aesthetic"},
    "upscale": {"pretrained_model_name_or_path": "stabilityai/stable-diffusion-x4-upscaler"},
    "inpainting": {"pretrained_model_name_or_path": "stable-diffusion-v1-5/stable-diffusion-inpainting"},
    "inpainting_v2": {"pretrained_model_name_or_path": "stabilityai/stable-diffusion-2-inpainting"},
    "controlnet": {"pretrained_model_name_or_path": "lllyasviel/control_v11p_sd15_canny"},
    "controlnet_xl_large": {"pretrained_model_name_or_path": "diffusers/controlnet-canny-sdxl-1.0"},
    "controlnet_xl_mid": {"pretrained_model_name_or_path": "diffusers/controlnet-canny-sdxl-1.0-mid"},
    "controlnet_xl_small": {"pretrained_model_name_or_path": "diffusers/controlnet-canny-sdxl-1.0-small"},
    "v2": {"pretrained_model_name_or_path": "stabilityai/stable-diffusion-2-1"},
    "v1": {"pretrained_model_name_or_path": "stable-diffusion-v1-5/stable-diffusion-v1-5"},
    "stable_cascade_stage_b": {"pretrained_model_name_or_path": "stabilityai/stable-cascade", "subfolder": "decoder"},
    "stable_cascade_stage_b_lite": {
        "pretrained_model_name_or_path": "stabilityai/stable-cascade",
        "subfolder": "decoder_lite",
    },
    "stable_cascade_stage_c": {
        "pretrained_model_name_or_path": "stabilityai/stable-cascade-prior",
        "subfolder": "prior",
    },
    "stable_cascade_stage_c_lite": {
        "pretrained_model_name_or_path": "stabilityai/stable-cascade-prior",
        "subfolder": "prior_lite",
    },
    "sd3": {
        "pretrained_model_name_or_path": "stabilityai/stable-diffusion-3-medium-diffusers",
    },
    "sd35_large": {
        "pretrained_model_name_or_path": "stabilityai/stable-diffusion-3.5-large",
    },
    "sd35_medium": {
        "pretrained_model_name_or_path": "stabilityai/stable-diffusion-3.5-medium",
    },
    "animatediff_v1": {"pretrained_model_name_or_path": "guoyww/animatediff-motion-adapter-v1-5"},
    "animatediff_v2": {"pretrained_model_name_or_path": "guoyww/animatediff-motion-adapter-v1-5-2"},
    "animatediff_v3": {"pretrained_model_name_or_path": "guoyww/animatediff-motion-adapter-v1-5-3"},
    "animatediff_sdxl_beta": {"pretrained_model_name_or_path": "guoyww/animatediff-motion-adapter-sdxl-beta"},
    "animatediff_scribble": {"pretrained_model_name_or_path": "guoyww/animatediff-sparsectrl-scribble"},
    "animatediff_rgb": {"pretrained_model_name_or_path": "guoyww/animatediff-sparsectrl-rgb"},
    "auraflow": {"pretrained_model_name_or_path": "fal/AuraFlow-v0.3"},
    "flux-dev": {"pretrained_model_name_or_path": "black-forest-labs/FLUX.1-dev"},
    "flux-fill": {"pretrained_model_name_or_path": "black-forest-labs/FLUX.1-Fill-dev"},
    "flux-depth": {"pretrained_model_name_or_path": "black-forest-labs/FLUX.1-Depth-dev"},
    "flux-schnell": {"pretrained_model_name_or_path": "black-forest-labs/FLUX.1-schnell"},
    "ltx-video": {"pretrained_model_name_or_path": "diffusers/LTX-Video-0.9.0"},
    "ltx-video-0.9.1": {"pretrained_model_name_or_path": "diffusers/LTX-Video-0.9.1"},
    "autoencoder-dc-f128c512": {"pretrained_model_name_or_path": "mit-han-lab/dc-ae-f128c512-mix-1.0-diffusers"},
    "autoencoder-dc-f64c128": {"pretrained_model_name_or_path": "mit-han-lab/dc-ae-f64c128-mix-1.0-diffusers"},
    "autoencoder-dc-f32c32": {"pretrained_model_name_or_path": "mit-han-lab/dc-ae-f32c32-mix-1.0-diffusers"},
    "autoencoder-dc-f32c32-sana": {"pretrained_model_name_or_path": "mit-han-lab/dc-ae-f32c32-sana-1.0-diffusers"},
    "mochi-1-preview": {"pretrained_model_name_or_path": "genmo/mochi-1-preview"},
    "hunyuan-video": {"pretrained_model_name_or_path": "hunyuanvideo-community/HunyuanVideo"},
    "instruct-pix2pix": {"pretrained_model_name_or_path": "timbrooks/instruct-pix2pix"},
}

# Use to configure model sample size when original config is provided
DIFFUSERS_TO_LDM_DEFAULT_IMAGE_SIZE_MAP = {
    "xl_base": 1024,
    "xl_refiner": 1024,
    "xl_inpaint": 1024,
    "playground-v2-5": 1024,
    "upscale": 512,
    "inpainting": 512,
    "inpainting_v2": 512,
    "controlnet": 512,
    "v2": 768,
    "v1": 512,
}


DIFFUSERS_TO_LDM_MAPPING = {
    "unet": {
        "layers": {
            "time_embedding.linear_1.weight": "time_embed.0.weight",
            "time_embedding.linear_1.bias": "time_embed.0.bias",
            "time_embedding.linear_2.weight": "time_embed.2.weight",
            "time_embedding.linear_2.bias": "time_embed.2.bias",
            "conv_in.weight": "input_blocks.0.0.weight",
            "conv_in.bias": "input_blocks.0.0.bias",
            "conv_norm_out.weight": "out.0.weight",
            "conv_norm_out.bias": "out.0.bias",
            "conv_out.weight": "out.2.weight",
            "conv_out.bias": "out.2.bias",
        },
        "class_embed_type": {
            "class_embedding.linear_1.weight": "label_emb.0.0.weight",
            "class_embedding.linear_1.bias": "label_emb.0.0.bias",
            "class_embedding.linear_2.weight": "label_emb.0.2.weight",
            "class_embedding.linear_2.bias": "label_emb.0.2.bias",
        },
        "addition_embed_type": {
            "add_embedding.linear_1.weight": "label_emb.0.0.weight",
            "add_embedding.linear_1.bias": "label_emb.0.0.bias",
            "add_embedding.linear_2.weight": "label_emb.0.2.weight",
            "add_embedding.linear_2.bias": "label_emb.0.2.bias",
        },
    },
    "controlnet": {
        "layers": {
            "time_embedding.linear_1.weight": "time_embed.0.weight",
            "time_embedding.linear_1.bias": "time_embed.0.bias",
            "time_embedding.linear_2.weight": "time_embed.2.weight",
            "time_embedding.linear_2.bias": "time_embed.2.bias",
            "conv_in.weight": "input_blocks.0.0.weight",
            "conv_in.bias": "input_blocks.0.0.bias",
            "controlnet_cond_embedding.conv_in.weight": "input_hint_block.0.weight",
            "controlnet_cond_embedding.conv_in.bias": "input_hint_block.0.bias",
            "controlnet_cond_embedding.conv_out.weight": "input_hint_block.14.weight",
            "controlnet_cond_embedding.conv_out.bias": "input_hint_block.14.bias",
        },
        "class_embed_type": {
            "class_embedding.linear_1.weight": "label_emb.0.0.weight",
            "class_embedding.linear_1.bias": "label_emb.0.0.bias",
            "class_embedding.linear_2.weight": "label_emb.0.2.weight",
            "class_embedding.linear_2.bias": "label_emb.0.2.bias",
        },
        "addition_embed_type": {
            "add_embedding.linear_1.weight": "label_emb.0.0.weight",
            "add_embedding.linear_1.bias": "label_emb.0.0.bias",
            "add_embedding.linear_2.weight": "label_emb.0.2.weight",
            "add_embedding.linear_2.bias": "label_emb.0.2.bias",
        },
    },
    "vae": {
        "encoder.conv_in.weight": "encoder.conv_in.weight",
        "encoder.conv_in.bias": "encoder.conv_in.bias",
        "encoder.conv_out.weight": "encoder.conv_out.weight",
        "encoder.conv_out.bias": "encoder.conv_out.bias",
        "encoder.conv_norm_out.weight": "encoder.norm_out.weight",
        "encoder.conv_norm_out.bias": "encoder.norm_out.bias",
        "decoder.conv_in.weight": "decoder.conv_in.weight",
        "decoder.conv_in.bias": "decoder.conv_in.bias",
        "decoder.conv_out.weight": "decoder.conv_out.weight",
        "decoder.conv_out.bias": "decoder.conv_out.bias",
        "decoder.conv_norm_out.weight": "decoder.norm_out.weight",
        "decoder.conv_norm_out.bias": "decoder.norm_out.bias",
        "quant_conv.weight": "quant_conv.weight",
        "quant_conv.bias": "quant_conv.bias",
        "post_quant_conv.weight": "post_quant_conv.weight",
        "post_quant_conv.bias": "post_quant_conv.bias",
    },
    "openclip": {
        "layers": {
            "text_model.embeddings.position_embedding.weight": "positional_embedding",
            "text_model.embeddings.token_embedding.weight": "token_embedding.weight",
            "text_model.final_layer_norm.weight": "ln_final.weight",
            "text_model.final_layer_norm.bias": "ln_final.bias",
            "text_projection.weight": "text_projection",
        },
        "transformer": {
            "text_model.encoder.layers.": "resblocks.",
            "layer_norm1": "ln_1",
            "layer_norm2": "ln_2",
            ".fc1.": ".c_fc.",
            ".fc2.": ".c_proj.",
            ".self_attn": ".attn",
            "transformer.text_model.final_layer_norm.": "ln_final.",
            "transformer.text_model.embeddings.token_embedding.weight": "token_embedding.weight",
            "transformer.text_model.embeddings.position_embedding.weight": "positional_embedding",
        },
    },
}

SD_2_TEXT_ENCODER_KEYS_TO_IGNORE = [
    "cond_stage_model.model.transformer.resblocks.23.attn.in_proj_bias",
    "cond_stage_model.model.transformer.resblocks.23.attn.in_proj_weight",
    "cond_stage_model.model.transformer.resblocks.23.attn.out_proj.bias",
    "cond_stage_model.model.transformer.resblocks.23.attn.out_proj.weight",
    "cond_stage_model.model.transformer.resblocks.23.ln_1.bias",
    "cond_stage_model.model.transformer.resblocks.23.ln_1.weight",
    "cond_stage_model.model.transformer.resblocks.23.ln_2.bias",
    "cond_stage_model.model.transformer.resblocks.23.ln_2.weight",
    "cond_stage_model.model.transformer.resblocks.23.mlp.c_fc.bias",
    "cond_stage_model.model.transformer.resblocks.23.mlp.c_fc.weight",
    "cond_stage_model.model.transformer.resblocks.23.mlp.c_proj.bias",
    "cond_stage_model.model.transformer.resblocks.23.mlp.c_proj.weight",
    "cond_stage_model.model.text_projection",
]

# To support legacy scheduler_type argument
SCHEDULER_DEFAULT_CONFIG = {
    "beta_schedule": "scaled_linear",
    "beta_start": 0.00085,
    "beta_end": 0.012,
    "interpolation_type": "linear",
    "num_train_timesteps": 1000,
    "prediction_type": "epsilon",
    "sample_max_value": 1.0,
    "set_alpha_to_one": False,
    "skip_prk_steps": True,
    "steps_offset": 1,
    "timestep_spacing": "leading",
}

LDM_VAE_KEYS = ["first_stage_model.", "vae."]
LDM_VAE_DEFAULT_SCALING_FACTOR = 0.18215
PLAYGROUND_VAE_SCALING_FACTOR = 0.5
LDM_UNET_KEY = "model.diffusion_model."
LDM_CONTROLNET_KEY = "control_model."
LDM_CLIP_PREFIX_TO_REMOVE = [
    "cond_stage_model.transformer.",
    "conditioner.embedders.0.transformer.",
]
LDM_OPEN_CLIP_TEXT_PROJECTION_DIM = 1024
SCHEDULER_LEGACY_KWARGS = ["prediction_type", "scheduler_type"]

VALID_URL_PREFIXES = ["https://huggingface.co/", "huggingface.co/", "hf.co/", "https://hf.co/"]


class SingleFileComponentError(Exception):
    def __init__(self, message=None):
        self.message = message
        super().__init__(self.message)


def is_valid_url(url):
    result = urlparse(url)
    if result.scheme and result.netloc:
        return True

    return False


def _extract_repo_id_and_weights_name(pretrained_model_name_or_path):
    if not is_valid_url(pretrained_model_name_or_path):
        raise ValueError("Invalid `pretrained_model_name_or_path` provided. Please set it to a valid URL.")

    pattern = r"([^/]+)/([^/]+)/(?:blob/main/)?(.+)"
    weights_name = None
    repo_id = (None,)
    for prefix in VALID_URL_PREFIXES:
        pretrained_model_name_or_path = pretrained_model_name_or_path.replace(prefix, "")
    match = re.match(pattern, pretrained_model_name_or_path)
    if not match:
        logger.warning("Unable to identify the repo_id and weights_name from the provided URL.")
        return repo_id, weights_name

    repo_id = f"{match.group(1)}/{match.group(2)}"
    weights_name = match.group(3)

    return repo_id, weights_name


def _is_model_weights_in_cached_folder(cached_folder, name):
    pretrained_model_name_or_path = os.path.join(cached_folder, name)
    weights_exist = False

    for weights_name in [WEIGHTS_NAME, SAFETENSORS_WEIGHTS_NAME]:
        if os.path.isfile(os.path.join(pretrained_model_name_or_path, weights_name)):
            weights_exist = True

    return weights_exist


def _is_legacy_scheduler_kwargs(kwargs):
    return any(k in SCHEDULER_LEGACY_KWARGS for k in kwargs.keys())


def load_single_file_checkpoint(
    pretrained_model_link_or_path,
    force_download=False,
    proxies=None,
    token=None,
    cache_dir=None,
    local_files_only=None,
    revision=None,
):
    if os.path.isfile(pretrained_model_link_or_path):
        pretrained_model_link_or_path = pretrained_model_link_or_path

    else:
        repo_id, weights_name = _extract_repo_id_and_weights_name(pretrained_model_link_or_path)
        pretrained_model_link_or_path = _get_model_file(
            repo_id,
            weights_name=weights_name,
            force_download=force_download,
            cache_dir=cache_dir,
            proxies=proxies,
            local_files_only=local_files_only,
            token=token,
            revision=revision,
        )

    checkpoint = load_state_dict(pretrained_model_link_or_path)

    # some checkpoints contain the model state dict under a "state_dict" key
    while "state_dict" in checkpoint:
        checkpoint = checkpoint["state_dict"]

    return checkpoint


def fetch_original_config(original_config_file, local_files_only=False):
    if os.path.isfile(original_config_file):
        with open(original_config_file, "r") as fp:
            original_config_file = fp.read()

    elif is_valid_url(original_config_file):
        if local_files_only:
            raise ValueError(
                "`local_files_only` is set to True, but a URL was provided as `original_config_file`. "
                "Please provide a valid local file path."
            )

        original_config_file = BytesIO(requests.get(original_config_file).content)

    else:
        raise ValueError("Invalid `original_config_file` provided. Please set it to a valid file path or URL.")

    original_config = yaml.safe_load(original_config_file)

    return original_config


def is_clip_model(checkpoint):
    if CHECKPOINT_KEY_NAMES["clip"] in checkpoint:
        return True

    return False


def is_clip_sdxl_model(checkpoint):
    if CHECKPOINT_KEY_NAMES["clip_sdxl"] in checkpoint:
        return True

    return False


def is_clip_sd3_model(checkpoint):
    if CHECKPOINT_KEY_NAMES["clip_sd3"] in checkpoint:
        return True

    return False


def is_open_clip_model(checkpoint):
    if CHECKPOINT_KEY_NAMES["open_clip"] in checkpoint:
        return True

    return False


def is_open_clip_sdxl_model(checkpoint):
    if CHECKPOINT_KEY_NAMES["open_clip_sdxl"] in checkpoint:
        return True

    return False


def is_open_clip_sd3_model(checkpoint):
    if CHECKPOINT_KEY_NAMES["open_clip_sd3"] in checkpoint:
        return True

    return False


def is_open_clip_sdxl_refiner_model(checkpoint):
    if CHECKPOINT_KEY_NAMES["open_clip_sdxl_refiner"] in checkpoint:
        return True

    return False


def is_clip_model_in_single_file(class_obj, checkpoint):
    is_clip_in_checkpoint = any(
        [
            is_clip_model(checkpoint),
            is_clip_sd3_model(checkpoint),
            is_open_clip_model(checkpoint),
            is_open_clip_sdxl_model(checkpoint),
            is_open_clip_sdxl_refiner_model(checkpoint),
            is_open_clip_sd3_model(checkpoint),
        ]
    )
    if (
        class_obj.__name__ == "CLIPTextModel" or class_obj.__name__ == "CLIPTextModelWithProjection"
    ) and is_clip_in_checkpoint:
        return True

    return False


def infer_diffusers_model_type(checkpoint):
    if (
        CHECKPOINT_KEY_NAMES["inpainting"] in checkpoint
        and checkpoint[CHECKPOINT_KEY_NAMES["inpainting"]].shape[1] == 9
    ):
        if CHECKPOINT_KEY_NAMES["v2"] in checkpoint and checkpoint[CHECKPOINT_KEY_NAMES["v2"]].shape[-1] == 1024:
            model_type = "inpainting_v2"
        elif CHECKPOINT_KEY_NAMES["xl_base"] in checkpoint:
            model_type = "xl_inpaint"
        else:
            model_type = "inpainting"

    elif CHECKPOINT_KEY_NAMES["v2"] in checkpoint and checkpoint[CHECKPOINT_KEY_NAMES["v2"]].shape[-1] == 1024:
        model_type = "v2"

    elif CHECKPOINT_KEY_NAMES["playground-v2-5"] in checkpoint:
        model_type = "playground-v2-5"

    elif CHECKPOINT_KEY_NAMES["xl_base"] in checkpoint:
        model_type = "xl_base"

    elif CHECKPOINT_KEY_NAMES["xl_refiner"] in checkpoint:
        model_type = "xl_refiner"

    elif CHECKPOINT_KEY_NAMES["upscale"] in checkpoint:
        model_type = "upscale"

    elif any(key in checkpoint for key in CHECKPOINT_KEY_NAMES["controlnet"]):
        if CHECKPOINT_KEY_NAMES["controlnet_xl"] in checkpoint:
            if CHECKPOINT_KEY_NAMES["controlnet_xl_large"] in checkpoint:
                model_type = "controlnet_xl_large"
            elif CHECKPOINT_KEY_NAMES["controlnet_xl_mid"] in checkpoint:
                model_type = "controlnet_xl_mid"
            else:
                model_type = "controlnet_xl_small"
        else:
            model_type = "controlnet"

    elif (
        CHECKPOINT_KEY_NAMES["stable_cascade_stage_c"] in checkpoint
        and checkpoint[CHECKPOINT_KEY_NAMES["stable_cascade_stage_c"]].shape[0] == 1536
    ):
        model_type = "stable_cascade_stage_c_lite"

    elif (
        CHECKPOINT_KEY_NAMES["stable_cascade_stage_c"] in checkpoint
        and checkpoint[CHECKPOINT_KEY_NAMES["stable_cascade_stage_c"]].shape[0] == 2048
    ):
        model_type = "stable_cascade_stage_c"

    elif (
        CHECKPOINT_KEY_NAMES["stable_cascade_stage_b"] in checkpoint
        and checkpoint[CHECKPOINT_KEY_NAMES["stable_cascade_stage_b"]].shape[-1] == 576
    ):
        model_type = "stable_cascade_stage_b_lite"

    elif (
        CHECKPOINT_KEY_NAMES["stable_cascade_stage_b"] in checkpoint
        and checkpoint[CHECKPOINT_KEY_NAMES["stable_cascade_stage_b"]].shape[-1] == 640
    ):
        model_type = "stable_cascade_stage_b"

    elif any(key in checkpoint for key in CHECKPOINT_KEY_NAMES["sd3"]) and any(
        checkpoint[key].shape[-1] == 9216 if key in checkpoint else False for key in CHECKPOINT_KEY_NAMES["sd3"]
    ):
        if "model.diffusion_model.pos_embed" in checkpoint:
            key = "model.diffusion_model.pos_embed"
        else:
            key = "pos_embed"

        if checkpoint[key].shape[1] == 36864:
            model_type = "sd3"
        elif checkpoint[key].shape[1] == 147456:
            model_type = "sd35_medium"

    elif any(key in checkpoint for key in CHECKPOINT_KEY_NAMES["sd35_large"]):
        model_type = "sd35_large"

    elif CHECKPOINT_KEY_NAMES["animatediff"] in checkpoint:
        if CHECKPOINT_KEY_NAMES["animatediff_scribble"] in checkpoint:
            model_type = "animatediff_scribble"

        elif CHECKPOINT_KEY_NAMES["animatediff_rgb"] in checkpoint:
            model_type = "animatediff_rgb"

        elif CHECKPOINT_KEY_NAMES["animatediff_v2"] in checkpoint:
            model_type = "animatediff_v2"

        elif checkpoint[CHECKPOINT_KEY_NAMES["animatediff_sdxl_beta"]].shape[-1] == 320:
            model_type = "animatediff_sdxl_beta"

        elif checkpoint[CHECKPOINT_KEY_NAMES["animatediff"]].shape[1] == 24:
            model_type = "animatediff_v1"

        else:
            model_type = "animatediff_v3"

    elif any(key in checkpoint for key in CHECKPOINT_KEY_NAMES["flux"]):
        if any(
            g in checkpoint for g in ["guidance_in.in_layer.bias", "model.diffusion_model.guidance_in.in_layer.bias"]
        ):
            if checkpoint["img_in.weight"].shape[1] == 384:
                model_type = "flux-fill"

            elif checkpoint["img_in.weight"].shape[1] == 128:
                model_type = "flux-depth"
            else:
                model_type = "flux-dev"
        else:
            model_type = "flux-schnell"

    elif any(key in checkpoint for key in CHECKPOINT_KEY_NAMES["ltx-video"]):
        if "vae.decoder.last_time_embedder.timestep_embedder.linear_1.weight" in checkpoint:
            model_type = "ltx-video-0.9.1"
        else:
            model_type = "ltx-video"

    elif CHECKPOINT_KEY_NAMES["autoencoder-dc"] in checkpoint:
        encoder_key = "encoder.project_in.conv.conv.bias"
        decoder_key = "decoder.project_in.main.conv.weight"

        if CHECKPOINT_KEY_NAMES["autoencoder-dc-sana"] in checkpoint:
            model_type = "autoencoder-dc-f32c32-sana"

        elif checkpoint[encoder_key].shape[-1] == 64 and checkpoint[decoder_key].shape[1] == 32:
            model_type = "autoencoder-dc-f32c32"

        elif checkpoint[encoder_key].shape[-1] == 64 and checkpoint[decoder_key].shape[1] == 128:
            model_type = "autoencoder-dc-f64c128"

        else:
            model_type = "autoencoder-dc-f128c512"

    elif any(key in checkpoint for key in CHECKPOINT_KEY_NAMES["mochi-1-preview"]):
        model_type = "mochi-1-preview"

    elif CHECKPOINT_KEY_NAMES["hunyuan-video"] in checkpoint:
        model_type = "hunyuan-video"

    elif all(key in checkpoint for key in CHECKPOINT_KEY_NAMES["auraflow"]):
        model_type = "auraflow"

    elif (
        CHECKPOINT_KEY_NAMES["instruct-pix2pix"] in checkpoint
        and checkpoint[CHECKPOINT_KEY_NAMES["instruct-pix2pix"]].shape[1] == 8
    ):
        model_type = "instruct-pix2pix"

    else:
        model_type = "v1"

    return model_type


def fetch_diffusers_config(checkpoint):
    model_type = infer_diffusers_model_type(checkpoint)
    model_path = DIFFUSERS_DEFAULT_PIPELINE_PATHS[model_type]
    model_path = copy.deepcopy(model_path)

    return model_path


def set_image_size(checkpoint, image_size=None):
    if image_size:
        return image_size

    model_type = infer_diffusers_model_type(checkpoint)
    image_size = DIFFUSERS_TO_LDM_DEFAULT_IMAGE_SIZE_MAP[model_type]

    return image_size


# Copied from diffusers.pipelines.stable_diffusion.convert_from_ckpt.conv_attn_to_linear
def conv_attn_to_linear(checkpoint):
    keys = list(checkpoint.keys())
    attn_keys = ["query.weight", "key.weight", "value.weight"]
    for key in keys:
        if ".".join(key.split(".")[-2:]) in attn_keys:
            if checkpoint[key].ndim > 2:
                checkpoint[key] = checkpoint[key][:, :, 0, 0]
        elif "proj_attn.weight" in key:
            if checkpoint[key].ndim > 2:
                checkpoint[key] = checkpoint[key][:, :, 0]


def create_unet_diffusers_config_from_ldm(
    original_config, checkpoint, image_size=None, upcast_attention=None, num_in_channels=None
):
    """
    Creates a config for the diffusers based on the config of the LDM model.
    """
    if image_size is not None:
        deprecation_message = (
            "Configuring UNet2DConditionModel with the `image_size` argument to `from_single_file`"
            "is deprecated and will be ignored in future versions."
        )
        deprecate("image_size", "1.0.0", deprecation_message)

    image_size = set_image_size(checkpoint, image_size=image_size)

    if (
        "unet_config" in original_config["model"]["params"]
        and original_config["model"]["params"]["unet_config"] is not None
    ):
        unet_params = original_config["model"]["params"]["unet_config"]["params"]
    else:
        unet_params = original_config["model"]["params"]["network_config"]["params"]

    if num_in_channels is not None:
        deprecation_message = (
            "Configuring UNet2DConditionModel with the `num_in_channels` argument to `from_single_file`"
            "is deprecated and will be ignored in future versions."
        )
        deprecate("image_size", "1.0.0", deprecation_message)
        in_channels = num_in_channels
    else:
        in_channels = unet_params["in_channels"]

    vae_params = original_config["model"]["params"]["first_stage_config"]["params"]["ddconfig"]
    block_out_channels = [unet_params["model_channels"] * mult for mult in unet_params["channel_mult"]]

    down_block_types = []
    resolution = 1
    for i in range(len(block_out_channels)):
        block_type = "CrossAttnDownBlock2D" if resolution in unet_params["attention_resolutions"] else "DownBlock2D"
        down_block_types.append(block_type)
        if i != len(block_out_channels) - 1:
            resolution *= 2

    up_block_types = []
    for i in range(len(block_out_channels)):
        block_type = "CrossAttnUpBlock2D" if resolution in unet_params["attention_resolutions"] else "UpBlock2D"
        up_block_types.append(block_type)
        resolution //= 2

    if unet_params["transformer_depth"] is not None:
        transformer_layers_per_block = (
            unet_params["transformer_depth"]
            if isinstance(unet_params["transformer_depth"], int)
            else list(unet_params["transformer_depth"])
        )
    else:
        transformer_layers_per_block = 1

    vae_scale_factor = 2 ** (len(vae_params["ch_mult"]) - 1)

    head_dim = unet_params["num_heads"] if "num_heads" in unet_params else None
    use_linear_projection = (
        unet_params["use_linear_in_transformer"] if "use_linear_in_transformer" in unet_params else False
    )
    if use_linear_projection:
        # stable diffusion 2-base-512 and 2-768
        if head_dim is None:
            head_dim_mult = unet_params["model_channels"] // unet_params["num_head_channels"]
            head_dim = [head_dim_mult * c for c in list(unet_params["channel_mult"])]

    class_embed_type = None
    addition_embed_type = None
    addition_time_embed_dim = None
    projection_class_embeddings_input_dim = None
    context_dim = None

    if unet_params["context_dim"] is not None:
        context_dim = (
            unet_params["context_dim"]
            if isinstance(unet_params["context_dim"], int)
            else unet_params["context_dim"][0]
        )

    if "num_classes" in unet_params:
        if unet_params["num_classes"] == "sequential":
            if context_dim in [2048, 1280]:
                # SDXL
                addition_embed_type = "text_time"
                addition_time_embed_dim = 256
            else:
                class_embed_type = "projection"
            assert "adm_in_channels" in unet_params
            projection_class_embeddings_input_dim = unet_params["adm_in_channels"]

    config = {
        "sample_size": image_size // vae_scale_factor,
        "in_channels": in_channels,
        "down_block_types": down_block_types,
        "block_out_channels": block_out_channels,
        "layers_per_block": unet_params["num_res_blocks"],
        "cross_attention_dim": context_dim,
        "attention_head_dim": head_dim,
        "use_linear_projection": use_linear_projection,
        "class_embed_type": class_embed_type,
        "addition_embed_type": addition_embed_type,
        "addition_time_embed_dim": addition_time_embed_dim,
        "projection_class_embeddings_input_dim": projection_class_embeddings_input_dim,
        "transformer_layers_per_block": transformer_layers_per_block,
    }

    if upcast_attention is not None:
        deprecation_message = (
            "Configuring UNet2DConditionModel with the `upcast_attention` argument to `from_single_file`"
            "is deprecated and will be ignored in future versions."
        )
        deprecate("image_size", "1.0.0", deprecation_message)
        config["upcast_attention"] = upcast_attention

    if "disable_self_attentions" in unet_params:
        config["only_cross_attention"] = unet_params["disable_self_attentions"]

    if "num_classes" in unet_params and isinstance(unet_params["num_classes"], int):
        config["num_class_embeds"] = unet_params["num_classes"]

    config["out_channels"] = unet_params["out_channels"]
    config["up_block_types"] = up_block_types

    return config


def create_controlnet_diffusers_config_from_ldm(original_config, checkpoint, image_size=None, **kwargs):
    if image_size is not None:
        deprecation_message = (
            "Configuring ControlNetModel with the `image_size` argument"
            "is deprecated and will be ignored in future versions."
        )
        deprecate("image_size", "1.0.0", deprecation_message)

    image_size = set_image_size(checkpoint, image_size=image_size)

    unet_params = original_config["model"]["params"]["control_stage_config"]["params"]
    diffusers_unet_config = create_unet_diffusers_config_from_ldm(original_config, image_size=image_size)

    controlnet_config = {
        "conditioning_channels": unet_params["hint_channels"],
        "in_channels": diffusers_unet_config["in_channels"],
        "down_block_types": diffusers_unet_config["down_block_types"],
        "block_out_channels": diffusers_unet_config["block_out_channels"],
        "layers_per_block": diffusers_unet_config["layers_per_block"],
        "cross_attention_dim": diffusers_unet_config["cross_attention_dim"],
        "attention_head_dim": diffusers_unet_config["attention_head_dim"],
        "use_linear_projection": diffusers_unet_config["use_linear_projection"],
        "class_embed_type": diffusers_unet_config["class_embed_type"],
        "addition_embed_type": diffusers_unet_config["addition_embed_type"],
        "addition_time_embed_dim": diffusers_unet_config["addition_time_embed_dim"],
        "projection_class_embeddings_input_dim": diffusers_unet_config["projection_class_embeddings_input_dim"],
        "transformer_layers_per_block": diffusers_unet_config["transformer_layers_per_block"],
    }

    return controlnet_config


def create_vae_diffusers_config_from_ldm(original_config, checkpoint, image_size=None, scaling_factor=None):
    """
    Creates a config for the diffusers based on the config of the LDM model.
    """
    if image_size is not None:
        deprecation_message = (
            "Configuring AutoencoderKL with the `image_size` argument"
            "is deprecated and will be ignored in future versions."
        )
        deprecate("image_size", "1.0.0", deprecation_message)

    image_size = set_image_size(checkpoint, image_size=image_size)

    if "edm_mean" in checkpoint and "edm_std" in checkpoint:
        latents_mean = checkpoint["edm_mean"]
        latents_std = checkpoint["edm_std"]
    else:
        latents_mean = None
        latents_std = None

    vae_params = original_config["model"]["params"]["first_stage_config"]["params"]["ddconfig"]
    if (scaling_factor is None) and (latents_mean is not None) and (latents_std is not None):
        scaling_factor = PLAYGROUND_VAE_SCALING_FACTOR

    elif (scaling_factor is None) and ("scale_factor" in original_config["model"]["params"]):
        scaling_factor = original_config["model"]["params"]["scale_factor"]

    elif scaling_factor is None:
        scaling_factor = LDM_VAE_DEFAULT_SCALING_FACTOR

    block_out_channels = [vae_params["ch"] * mult for mult in vae_params["ch_mult"]]
    down_block_types = ["DownEncoderBlock2D"] * len(block_out_channels)
    up_block_types = ["UpDecoderBlock2D"] * len(block_out_channels)

    config = {
        "sample_size": image_size,
        "in_channels": vae_params["in_channels"],
        "out_channels": vae_params["out_ch"],
        "down_block_types": down_block_types,
        "up_block_types": up_block_types,
        "block_out_channels": block_out_channels,
        "latent_channels": vae_params["z_channels"],
        "layers_per_block": vae_params["num_res_blocks"],
        "scaling_factor": scaling_factor,
    }
    if latents_mean is not None and latents_std is not None:
        config.update({"latents_mean": latents_mean, "latents_std": latents_std})

    return config


def update_unet_resnet_ldm_to_diffusers(ldm_keys, new_checkpoint, checkpoint, mapping=None):
    for ldm_key in ldm_keys:
        diffusers_key = (
            ldm_key.replace("in_layers.0", "norm1")
            .replace("in_layers.2", "conv1")
            .replace("out_layers.0", "norm2")
            .replace("out_layers.3", "conv2")
            .replace("emb_layers.1", "time_emb_proj")
            .replace("skip_connection", "conv_shortcut")
        )
        if mapping:
            diffusers_key = diffusers_key.replace(mapping["old"], mapping["new"])
        new_checkpoint[diffusers_key] = checkpoint.get(ldm_key)


def update_unet_attention_ldm_to_diffusers(ldm_keys, new_checkpoint, checkpoint, mapping):
    for ldm_key in ldm_keys:
        diffusers_key = ldm_key.replace(mapping["old"], mapping["new"])
        new_checkpoint[diffusers_key] = checkpoint.get(ldm_key)


def update_vae_resnet_ldm_to_diffusers(keys, new_checkpoint, checkpoint, mapping):
    for ldm_key in keys:
        diffusers_key = ldm_key.replace(mapping["old"], mapping["new"]).replace("nin_shortcut", "conv_shortcut")
        new_checkpoint[diffusers_key] = checkpoint.get(ldm_key)


def update_vae_attentions_ldm_to_diffusers(keys, new_checkpoint, checkpoint, mapping):
    for ldm_key in keys:
        diffusers_key = (
            ldm_key.replace(mapping["old"], mapping["new"])
            .replace("norm.weight", "group_norm.weight")
            .replace("norm.bias", "group_norm.bias")
            .replace("q.weight", "to_q.weight")
            .replace("q.bias", "to_q.bias")
            .replace("k.weight", "to_k.weight")
            .replace("k.bias", "to_k.bias")
            .replace("v.weight", "to_v.weight")
            .replace("v.bias", "to_v.bias")
            .replace("proj_out.weight", "to_out.0.weight")
            .replace("proj_out.bias", "to_out.0.bias")
        )
        new_checkpoint[diffusers_key] = checkpoint.get(ldm_key)

        # proj_attn.weight has to be converted from conv 1D to linear
        shape = new_checkpoint[diffusers_key].shape

        if len(shape) == 3:
            new_checkpoint[diffusers_key] = new_checkpoint[diffusers_key][:, :, 0]
        elif len(shape) == 4:
            new_checkpoint[diffusers_key] = new_checkpoint[diffusers_key][:, :, 0, 0]


def convert_stable_cascade_unet_single_file_to_diffusers(checkpoint, **kwargs):
    is_stage_c = "clip_txt_mapper.weight" in checkpoint

    if is_stage_c:
        state_dict = {}
        for key in checkpoint.keys():
            if key.endswith("in_proj_weight"):
                weights = checkpoint[key].chunk(3, 0)
                state_dict[key.replace("attn.in_proj_weight", "to_q.weight")] = weights[0]
                state_dict[key.replace("attn.in_proj_weight", "to_k.weight")] = weights[1]
                state_dict[key.replace("attn.in_proj_weight", "to_v.weight")] = weights[2]
            elif key.endswith("in_proj_bias"):
                weights = checkpoint[key].chunk(3, 0)
                state_dict[key.replace("attn.in_proj_bias", "to_q.bias")] = weights[0]
                state_dict[key.replace("attn.in_proj_bias", "to_k.bias")] = weights[1]
                state_dict[key.replace("attn.in_proj_bias", "to_v.bias")] = weights[2]
            elif key.endswith("out_proj.weight"):
                weights = checkpoint[key]
                state_dict[key.replace("attn.out_proj.weight", "to_out.0.weight")] = weights
            elif key.endswith("out_proj.bias"):
                weights = checkpoint[key]
                state_dict[key.replace("attn.out_proj.bias", "to_out.0.bias")] = weights
            else:
                state_dict[key] = checkpoint[key]
    else:
        state_dict = {}
        for key in checkpoint.keys():
            if key.endswith("in_proj_weight"):
                weights = checkpoint[key].chunk(3, 0)
                state_dict[key.replace("attn.in_proj_weight", "to_q.weight")] = weights[0]
                state_dict[key.replace("attn.in_proj_weight", "to_k.weight")] = weights[1]
                state_dict[key.replace("attn.in_proj_weight", "to_v.weight")] = weights[2]
            elif key.endswith("in_proj_bias"):
                weights = checkpoint[key].chunk(3, 0)
                state_dict[key.replace("attn.in_proj_bias", "to_q.bias")] = weights[0]
                state_dict[key.replace("attn.in_proj_bias", "to_k.bias")] = weights[1]
                state_dict[key.replace("attn.in_proj_bias", "to_v.bias")] = weights[2]
            elif key.endswith("out_proj.weight"):
                weights = checkpoint[key]
                state_dict[key.replace("attn.out_proj.weight", "to_out.0.weight")] = weights
            elif key.endswith("out_proj.bias"):
                weights = checkpoint[key]
                state_dict[key.replace("attn.out_proj.bias", "to_out.0.bias")] = weights
            # rename clip_mapper to clip_txt_pooled_mapper
            elif key.endswith("clip_mapper.weight"):
                weights = checkpoint[key]
                state_dict[key.replace("clip_mapper.weight", "clip_txt_pooled_mapper.weight")] = weights
            elif key.endswith("clip_mapper.bias"):
                weights = checkpoint[key]
                state_dict[key.replace("clip_mapper.bias", "clip_txt_pooled_mapper.bias")] = weights
            else:
                state_dict[key] = checkpoint[key]

    return state_dict


def convert_ldm_unet_checkpoint(checkpoint, config, extract_ema=False, **kwargs):
    """
    Takes a state dict and a config, and returns a converted checkpoint.
    """
    # extract state_dict for UNet
    unet_state_dict = {}
    keys = list(checkpoint.keys())
    unet_key = LDM_UNET_KEY

    # at least a 100 parameters have to start with `model_ema` in order for the checkpoint to be EMA
    if sum(k.startswith("model_ema") for k in keys) > 100 and extract_ema:
        logger.warning("Checkpoint has both EMA and non-EMA weights.")
        logger.warning(
            "In this conversion only the EMA weights are extracted. If you want to instead extract the non-EMA"
            " weights (useful to continue fine-tuning), please make sure to remove the `--extract_ema` flag."
        )
        for key in keys:
            if key.startswith("model.diffusion_model"):
                flat_ema_key = "model_ema." + "".join(key.split(".")[1:])
                unet_state_dict[key.replace(unet_key, "")] = checkpoint.get(flat_ema_key)
    else:
        if sum(k.startswith("model_ema") for k in keys) > 100:
            logger.warning(
                "In this conversion only the non-EMA weights are extracted. If you want to instead extract the EMA"
                " weights (usually better for inference), please make sure to add the `--extract_ema` flag."
            )
        for key in keys:
            if key.startswith(unet_key):
                unet_state_dict[key.replace(unet_key, "")] = checkpoint.get(key)

    new_checkpoint = {}
    ldm_unet_keys = DIFFUSERS_TO_LDM_MAPPING["unet"]["layers"]
    for diffusers_key, ldm_key in ldm_unet_keys.items():
        if ldm_key not in unet_state_dict:
            continue
        new_checkpoint[diffusers_key] = unet_state_dict[ldm_key]

    if ("class_embed_type" in config) and (config["class_embed_type"] in ["timestep", "projection"]):
        class_embed_keys = DIFFUSERS_TO_LDM_MAPPING["unet"]["class_embed_type"]
        for diffusers_key, ldm_key in class_embed_keys.items():
            new_checkpoint[diffusers_key] = unet_state_dict[ldm_key]

    if ("addition_embed_type" in config) and (config["addition_embed_type"] == "text_time"):
        addition_embed_keys = DIFFUSERS_TO_LDM_MAPPING["unet"]["addition_embed_type"]
        for diffusers_key, ldm_key in addition_embed_keys.items():
            new_checkpoint[diffusers_key] = unet_state_dict[ldm_key]

    # Relevant to StableDiffusionUpscalePipeline
    if "num_class_embeds" in config:
        if (config["num_class_embeds"] is not None) and ("label_emb.weight" in unet_state_dict):
            new_checkpoint["class_embedding.weight"] = unet_state_dict["label_emb.weight"]

    # Retrieves the keys for the input blocks only
    num_input_blocks = len({".".join(layer.split(".")[:2]) for layer in unet_state_dict if "input_blocks" in layer})
    input_blocks = {
        layer_id: [key for key in unet_state_dict if f"input_blocks.{layer_id}" in key]
        for layer_id in range(num_input_blocks)
    }

    # Retrieves the keys for the middle blocks only
    num_middle_blocks = len({".".join(layer.split(".")[:2]) for layer in unet_state_dict if "middle_block" in layer})
    middle_blocks = {
        layer_id: [key for key in unet_state_dict if f"middle_block.{layer_id}" in key]
        for layer_id in range(num_middle_blocks)
    }

    # Retrieves the keys for the output blocks only
    num_output_blocks = len({".".join(layer.split(".")[:2]) for layer in unet_state_dict if "output_blocks" in layer})
    output_blocks = {
        layer_id: [key for key in unet_state_dict if f"output_blocks.{layer_id}" in key]
        for layer_id in range(num_output_blocks)
    }

    # Down blocks
    for i in range(1, num_input_blocks):
        block_id = (i - 1) // (config["layers_per_block"] + 1)
        layer_in_block_id = (i - 1) % (config["layers_per_block"] + 1)

        resnets = [
            key for key in input_blocks[i] if f"input_blocks.{i}.0" in key and f"input_blocks.{i}.0.op" not in key
        ]
        update_unet_resnet_ldm_to_diffusers(
            resnets,
            new_checkpoint,
            unet_state_dict,
            {"old": f"input_blocks.{i}.0", "new": f"down_blocks.{block_id}.resnets.{layer_in_block_id}"},
        )

        if f"input_blocks.{i}.0.op.weight" in unet_state_dict:
            new_checkpoint[f"down_blocks.{block_id}.downsamplers.0.conv.weight"] = unet_state_dict.get(
                f"input_blocks.{i}.0.op.weight"
            )
            new_checkpoint[f"down_blocks.{block_id}.downsamplers.0.conv.bias"] = unet_state_dict.get(
                f"input_blocks.{i}.0.op.bias"
            )

        attentions = [key for key in input_blocks[i] if f"input_blocks.{i}.1" in key]
        if attentions:
            update_unet_attention_ldm_to_diffusers(
                attentions,
                new_checkpoint,
                unet_state_dict,
                {"old": f"input_blocks.{i}.1", "new": f"down_blocks.{block_id}.attentions.{layer_in_block_id}"},
            )

    # Mid blocks
    for key in middle_blocks.keys():
        diffusers_key = max(key - 1, 0)
        if key % 2 == 0:
            update_unet_resnet_ldm_to_diffusers(
                middle_blocks[key],
                new_checkpoint,
                unet_state_dict,
                mapping={"old": f"middle_block.{key}", "new": f"mid_block.resnets.{diffusers_key}"},
            )
        else:
            update_unet_attention_ldm_to_diffusers(
                middle_blocks[key],
                new_checkpoint,
                unet_state_dict,
                mapping={"old": f"middle_block.{key}", "new": f"mid_block.attentions.{diffusers_key}"},
            )

    # Up Blocks
    for i in range(num_output_blocks):
        block_id = i // (config["layers_per_block"] + 1)
        layer_in_block_id = i % (config["layers_per_block"] + 1)

        resnets = [
            key for key in output_blocks[i] if f"output_blocks.{i}.0" in key and f"output_blocks.{i}.0.op" not in key
        ]
        update_unet_resnet_ldm_to_diffusers(
            resnets,
            new_checkpoint,
            unet_state_dict,
            {"old": f"output_blocks.{i}.0", "new": f"up_blocks.{block_id}.resnets.{layer_in_block_id}"},
        )

        attentions = [
            key for key in output_blocks[i] if f"output_blocks.{i}.1" in key and f"output_blocks.{i}.1.conv" not in key
        ]
        if attentions:
            update_unet_attention_ldm_to_diffusers(
                attentions,
                new_checkpoint,
                unet_state_dict,
                {"old": f"output_blocks.{i}.1", "new": f"up_blocks.{block_id}.attentions.{layer_in_block_id}"},
            )

        if f"output_blocks.{i}.1.conv.weight" in unet_state_dict:
            new_checkpoint[f"up_blocks.{block_id}.upsamplers.0.conv.weight"] = unet_state_dict[
                f"output_blocks.{i}.1.conv.weight"
            ]
            new_checkpoint[f"up_blocks.{block_id}.upsamplers.0.conv.bias"] = unet_state_dict[
                f"output_blocks.{i}.1.conv.bias"
            ]
        if f"output_blocks.{i}.2.conv.weight" in unet_state_dict:
            new_checkpoint[f"up_blocks.{block_id}.upsamplers.0.conv.weight"] = unet_state_dict[
                f"output_blocks.{i}.2.conv.weight"
            ]
            new_checkpoint[f"up_blocks.{block_id}.upsamplers.0.conv.bias"] = unet_state_dict[
                f"output_blocks.{i}.2.conv.bias"
            ]

    return new_checkpoint


def convert_controlnet_checkpoint(
    checkpoint,
    config,
    **kwargs,
):
    # Return checkpoint if it's already been converted
    if "time_embedding.linear_1.weight" in checkpoint:
        return checkpoint
    # Some controlnet ckpt files are distributed independently from the rest of the
    # model components i.e. https://huggingface.co/thibaud/controlnet-sd21/
    if "time_embed.0.weight" in checkpoint:
        controlnet_state_dict = checkpoint

    else:
        controlnet_state_dict = {}
        keys = list(checkpoint.keys())
        controlnet_key = LDM_CONTROLNET_KEY
        for key in keys:
            if key.startswith(controlnet_key):
                controlnet_state_dict[key.replace(controlnet_key, "")] = checkpoint.get(key)

    new_checkpoint = {}
    ldm_controlnet_keys = DIFFUSERS_TO_LDM_MAPPING["controlnet"]["layers"]
    for diffusers_key, ldm_key in ldm_controlnet_keys.items():
        if ldm_key not in controlnet_state_dict:
            continue
        new_checkpoint[diffusers_key] = controlnet_state_dict[ldm_key]

    # Retrieves the keys for the input blocks only
    num_input_blocks = len(
        {".".join(layer.split(".")[:2]) for layer in controlnet_state_dict if "input_blocks" in layer}
    )
    input_blocks = {
        layer_id: [key for key in controlnet_state_dict if f"input_blocks.{layer_id}" in key]
        for layer_id in range(num_input_blocks)
    }

    # Down blocks
    for i in range(1, num_input_blocks):
        block_id = (i - 1) // (config["layers_per_block"] + 1)
        layer_in_block_id = (i - 1) % (config["layers_per_block"] + 1)

        resnets = [
            key for key in input_blocks[i] if f"input_blocks.{i}.0" in key and f"input_blocks.{i}.0.op" not in key
        ]
        update_unet_resnet_ldm_to_diffusers(
            resnets,
            new_checkpoint,
            controlnet_state_dict,
            {"old": f"input_blocks.{i}.0", "new": f"down_blocks.{block_id}.resnets.{layer_in_block_id}"},
        )

        if f"input_blocks.{i}.0.op.weight" in controlnet_state_dict:
            new_checkpoint[f"down_blocks.{block_id}.downsamplers.0.conv.weight"] = controlnet_state_dict.get(
                f"input_blocks.{i}.0.op.weight"
            )
            new_checkpoint[f"down_blocks.{block_id}.downsamplers.0.conv.bias"] = controlnet_state_dict.get(
                f"input_blocks.{i}.0.op.bias"
            )

        attentions = [key for key in input_blocks[i] if f"input_blocks.{i}.1" in key]
        if attentions:
            update_unet_attention_ldm_to_diffusers(
                attentions,
                new_checkpoint,
                controlnet_state_dict,
                {"old": f"input_blocks.{i}.1", "new": f"down_blocks.{block_id}.attentions.{layer_in_block_id}"},
            )

    # controlnet down blocks
    for i in range(num_input_blocks):
        new_checkpoint[f"controlnet_down_blocks.{i}.weight"] = controlnet_state_dict.get(f"zero_convs.{i}.0.weight")
        new_checkpoint[f"controlnet_down_blocks.{i}.bias"] = controlnet_state_dict.get(f"zero_convs.{i}.0.bias")

    # Retrieves the keys for the middle blocks only
    num_middle_blocks = len(
        {".".join(layer.split(".")[:2]) for layer in controlnet_state_dict if "middle_block" in layer}
    )
    middle_blocks = {
        layer_id: [key for key in controlnet_state_dict if f"middle_block.{layer_id}" in key]
        for layer_id in range(num_middle_blocks)
    }

    # Mid blocks
    for key in middle_blocks.keys():
        diffusers_key = max(key - 1, 0)
        if key % 2 == 0:
            update_unet_resnet_ldm_to_diffusers(
                middle_blocks[key],
                new_checkpoint,
                controlnet_state_dict,
                mapping={"old": f"middle_block.{key}", "new": f"mid_block.resnets.{diffusers_key}"},
            )
        else:
            update_unet_attention_ldm_to_diffusers(
                middle_blocks[key],
                new_checkpoint,
                controlnet_state_dict,
                mapping={"old": f"middle_block.{key}", "new": f"mid_block.attentions.{diffusers_key}"},
            )

    # mid block
    new_checkpoint["controlnet_mid_block.weight"] = controlnet_state_dict.get("middle_block_out.0.weight")
    new_checkpoint["controlnet_mid_block.bias"] = controlnet_state_dict.get("middle_block_out.0.bias")

    # controlnet cond embedding blocks
    cond_embedding_blocks = {
        ".".join(layer.split(".")[:2])
        for layer in controlnet_state_dict
        if "input_hint_block" in layer and ("input_hint_block.0" not in layer) and ("input_hint_block.14" not in layer)
    }
    num_cond_embedding_blocks = len(cond_embedding_blocks)

    for idx in range(1, num_cond_embedding_blocks + 1):
        diffusers_idx = idx - 1
        cond_block_id = 2 * idx

        new_checkpoint[f"controlnet_cond_embedding.blocks.{diffusers_idx}.weight"] = controlnet_state_dict.get(
            f"input_hint_block.{cond_block_id}.weight"
        )
        new_checkpoint[f"controlnet_cond_embedding.blocks.{diffusers_idx}.bias"] = controlnet_state_dict.get(
            f"input_hint_block.{cond_block_id}.bias"
        )

    return new_checkpoint


def convert_ldm_vae_checkpoint(checkpoint, config):
    # extract state dict for VAE
    # remove the LDM_VAE_KEY prefix from the ldm checkpoint keys so that it is easier to map them to diffusers keys
    vae_state_dict = {}
    keys = list(checkpoint.keys())
    vae_key = ""
    for ldm_vae_key in LDM_VAE_KEYS:
        if any(k.startswith(ldm_vae_key) for k in keys):
            vae_key = ldm_vae_key

    for key in keys:
        if key.startswith(vae_key):
            vae_state_dict[key.replace(vae_key, "")] = checkpoint.get(key)

    new_checkpoint = {}
    vae_diffusers_ldm_map = DIFFUSERS_TO_LDM_MAPPING["vae"]
    for diffusers_key, ldm_key in vae_diffusers_ldm_map.items():
        if ldm_key not in vae_state_dict:
            continue
        new_checkpoint[diffusers_key] = vae_state_dict[ldm_key]

    # Retrieves the keys for the encoder down blocks only
    num_down_blocks = len(config["down_block_types"])
    down_blocks = {
        layer_id: [key for key in vae_state_dict if f"down.{layer_id}" in key] for layer_id in range(num_down_blocks)
    }

    for i in range(num_down_blocks):
        resnets = [key for key in down_blocks[i] if f"down.{i}" in key and f"down.{i}.downsample" not in key]
        update_vae_resnet_ldm_to_diffusers(
            resnets,
            new_checkpoint,
            vae_state_dict,
            mapping={"old": f"down.{i}.block", "new": f"down_blocks.{i}.resnets"},
        )
        if f"encoder.down.{i}.downsample.conv.weight" in vae_state_dict:
            new_checkpoint[f"encoder.down_blocks.{i}.downsamplers.0.conv.weight"] = vae_state_dict.get(
                f"encoder.down.{i}.downsample.conv.weight"
            )
            new_checkpoint[f"encoder.down_blocks.{i}.downsamplers.0.conv.bias"] = vae_state_dict.get(
                f"encoder.down.{i}.downsample.conv.bias"
            )

    mid_resnets = [key for key in vae_state_dict if "encoder.mid.block" in key]
    num_mid_res_blocks = 2
    for i in range(1, num_mid_res_blocks + 1):
        resnets = [key for key in mid_resnets if f"encoder.mid.block_{i}" in key]
        update_vae_resnet_ldm_to_diffusers(
            resnets,
            new_checkpoint,
            vae_state_dict,
            mapping={"old": f"mid.block_{i}", "new": f"mid_block.resnets.{i - 1}"},
        )

    mid_attentions = [key for key in vae_state_dict if "encoder.mid.attn" in key]
    update_vae_attentions_ldm_to_diffusers(
        mid_attentions, new_checkpoint, vae_state_dict, mapping={"old": "mid.attn_1", "new": "mid_block.attentions.0"}
    )

    # Retrieves the keys for the decoder up blocks only
    num_up_blocks = len(config["up_block_types"])
    up_blocks = {
        layer_id: [key for key in vae_state_dict if f"up.{layer_id}" in key] for layer_id in range(num_up_blocks)
    }

    for i in range(num_up_blocks):
        block_id = num_up_blocks - 1 - i
        resnets = [
            key for key in up_blocks[block_id] if f"up.{block_id}" in key and f"up.{block_id}.upsample" not in key
        ]
        update_vae_resnet_ldm_to_diffusers(
            resnets,
            new_checkpoint,
            vae_state_dict,
            mapping={"old": f"up.{block_id}.block", "new": f"up_blocks.{i}.resnets"},
        )
        if f"decoder.up.{block_id}.upsample.conv.weight" in vae_state_dict:
            new_checkpoint[f"decoder.up_blocks.{i}.upsamplers.0.conv.weight"] = vae_state_dict[
                f"decoder.up.{block_id}.upsample.conv.weight"
            ]
            new_checkpoint[f"decoder.up_blocks.{i}.upsamplers.0.conv.bias"] = vae_state_dict[
                f"decoder.up.{block_id}.upsample.conv.bias"
            ]

    mid_resnets = [key for key in vae_state_dict if "decoder.mid.block" in key]
    num_mid_res_blocks = 2
    for i in range(1, num_mid_res_blocks + 1):
        resnets = [key for key in mid_resnets if f"decoder.mid.block_{i}" in key]
        update_vae_resnet_ldm_to_diffusers(
            resnets,
            new_checkpoint,
            vae_state_dict,
            mapping={"old": f"mid.block_{i}", "new": f"mid_block.resnets.{i - 1}"},
        )

    mid_attentions = [key for key in vae_state_dict if "decoder.mid.attn" in key]
    update_vae_attentions_ldm_to_diffusers(
        mid_attentions, new_checkpoint, vae_state_dict, mapping={"old": "mid.attn_1", "new": "mid_block.attentions.0"}
    )
    conv_attn_to_linear(new_checkpoint)

    return new_checkpoint


def convert_ldm_clip_checkpoint(checkpoint, remove_prefix=None):
    keys = list(checkpoint.keys())
    text_model_dict = {}

    remove_prefixes = []
    remove_prefixes.extend(LDM_CLIP_PREFIX_TO_REMOVE)
    if remove_prefix:
        remove_prefixes.append(remove_prefix)

    for key in keys:
        for prefix in remove_prefixes:
            if key.startswith(prefix):
                diffusers_key = key.replace(prefix, "")
                text_model_dict[diffusers_key] = checkpoint.get(key)

    return text_model_dict


def convert_open_clip_checkpoint(
    text_model,
    checkpoint,
    prefix="cond_stage_model.model.",
):
    text_model_dict = {}
    text_proj_key = prefix + "text_projection"

    if text_proj_key in checkpoint:
        text_proj_dim = int(checkpoint[text_proj_key].shape[0])
    elif hasattr(text_model.config, "projection_dim"):
        text_proj_dim = text_model.config.projection_dim
    else:
        text_proj_dim = LDM_OPEN_CLIP_TEXT_PROJECTION_DIM

    keys = list(checkpoint.keys())
    keys_to_ignore = SD_2_TEXT_ENCODER_KEYS_TO_IGNORE

    openclip_diffusers_ldm_map = DIFFUSERS_TO_LDM_MAPPING["openclip"]["layers"]
    for diffusers_key, ldm_key in openclip_diffusers_ldm_map.items():
        ldm_key = prefix + ldm_key
        if ldm_key not in checkpoint:
            continue
        if ldm_key in keys_to_ignore:
            continue
        if ldm_key.endswith("text_projection"):
            text_model_dict[diffusers_key] = checkpoint[ldm_key].T.contiguous()
        else:
            text_model_dict[diffusers_key] = checkpoint[ldm_key]

    for key in keys:
        if key in keys_to_ignore:
            continue

        if not key.startswith(prefix + "transformer."):
            continue

        diffusers_key = key.replace(prefix + "transformer.", "")
        transformer_diffusers_to_ldm_map = DIFFUSERS_TO_LDM_MAPPING["openclip"]["transformer"]
        for new_key, old_key in transformer_diffusers_to_ldm_map.items():
            diffusers_key = (
                diffusers_key.replace(old_key, new_key).replace(".in_proj_weight", "").replace(".in_proj_bias", "")
            )

        if key.endswith(".in_proj_weight"):
            weight_value = checkpoint.get(key)

            text_model_dict[diffusers_key + ".q_proj.weight"] = weight_value[:text_proj_dim, :].clone().detach()
            text_model_dict[diffusers_key + ".k_proj.weight"] = (
                weight_value[text_proj_dim : text_proj_dim * 2, :].clone().detach()
            )
            text_model_dict[diffusers_key + ".v_proj.weight"] = weight_value[text_proj_dim * 2 :, :].clone().detach()

        elif key.endswith(".in_proj_bias"):
            weight_value = checkpoint.get(key)
            text_model_dict[diffusers_key + ".q_proj.bias"] = weight_value[:text_proj_dim].clone().detach()
            text_model_dict[diffusers_key + ".k_proj.bias"] = (
                weight_value[text_proj_dim : text_proj_dim * 2].clone().detach()
            )
            text_model_dict[diffusers_key + ".v_proj.bias"] = weight_value[text_proj_dim * 2 :].clone().detach()
        else:
            text_model_dict[diffusers_key] = checkpoint.get(key)

    return text_model_dict


def create_diffusers_clip_model_from_ldm(
    cls,
    checkpoint,
    subfolder="",
    config=None,
    torch_dtype=None,
    local_files_only=None,
    is_legacy_loading=False,
):
    if config:
        config = {"pretrained_model_name_or_path": config}
    else:
        config = fetch_diffusers_config(checkpoint)

    # For backwards compatibility
    # Older versions of `from_single_file` expected CLIP configs to be placed in their original transformers model repo
    # in the cache_dir, rather than in a subfolder of the Diffusers model
    if is_legacy_loading:
        logger.warning(
            (
                "Detected legacy CLIP loading behavior. Please run `from_single_file` with `local_files_only=False once to update "
                "the local cache directory with the necessary CLIP model config files. "
                "Attempting to load CLIP model from legacy cache directory."
            )
        )

        if is_clip_model(checkpoint) or is_clip_sdxl_model(checkpoint):
            clip_config = "openai/clip-vit-large-patch14"
            config["pretrained_model_name_or_path"] = clip_config
            subfolder = ""

        elif is_open_clip_model(checkpoint):
            clip_config = "stabilityai/stable-diffusion-2"
            config["pretrained_model_name_or_path"] = clip_config
            subfolder = "text_encoder"

        else:
            clip_config = "laion/CLIP-ViT-bigG-14-laion2B-39B-b160k"
            config["pretrained_model_name_or_path"] = clip_config
            subfolder = ""

    model_config = cls.config_class.from_pretrained(**config, subfolder=subfolder, local_files_only=local_files_only)
    ctx = init_empty_weights if is_accelerate_available() else nullcontext
    with ctx():
        model = cls(model_config)

    position_embedding_dim = model.text_model.embeddings.position_embedding.weight.shape[-1]

    if is_clip_model(checkpoint):
        diffusers_format_checkpoint = convert_ldm_clip_checkpoint(checkpoint)

    elif (
        is_clip_sdxl_model(checkpoint)
        and checkpoint[CHECKPOINT_KEY_NAMES["clip_sdxl"]].shape[-1] == position_embedding_dim
    ):
        diffusers_format_checkpoint = convert_ldm_clip_checkpoint(checkpoint)

    elif (
        is_clip_sd3_model(checkpoint)
        and checkpoint[CHECKPOINT_KEY_NAMES["clip_sd3"]].shape[-1] == position_embedding_dim
    ):
        diffusers_format_checkpoint = convert_ldm_clip_checkpoint(checkpoint, "text_encoders.clip_l.transformer.")
        diffusers_format_checkpoint["text_projection.weight"] = torch.eye(position_embedding_dim)

    elif is_open_clip_model(checkpoint):
        prefix = "cond_stage_model.model."
        diffusers_format_checkpoint = convert_open_clip_checkpoint(model, checkpoint, prefix=prefix)

    elif (
        is_open_clip_sdxl_model(checkpoint)
        and checkpoint[CHECKPOINT_KEY_NAMES["open_clip_sdxl"]].shape[-1] == position_embedding_dim
    ):
        prefix = "conditioner.embedders.1.model."
        diffusers_format_checkpoint = convert_open_clip_checkpoint(model, checkpoint, prefix=prefix)

    elif is_open_clip_sdxl_refiner_model(checkpoint):
        prefix = "conditioner.embedders.0.model."
        diffusers_format_checkpoint = convert_open_clip_checkpoint(model, checkpoint, prefix=prefix)

    elif (
        is_open_clip_sd3_model(checkpoint)
        and checkpoint[CHECKPOINT_KEY_NAMES["open_clip_sd3"]].shape[-1] == position_embedding_dim
    ):
        diffusers_format_checkpoint = convert_ldm_clip_checkpoint(checkpoint, "text_encoders.clip_g.transformer.")

    else:
        raise ValueError("The provided checkpoint does not seem to contain a valid CLIP model.")

    if is_accelerate_available():
        unexpected_keys = load_model_dict_into_meta(model, diffusers_format_checkpoint, dtype=torch_dtype)
    else:
        _, unexpected_keys = model.load_state_dict(diffusers_format_checkpoint, strict=False)

    if model._keys_to_ignore_on_load_unexpected is not None:
        for pat in model._keys_to_ignore_on_load_unexpected:
            unexpected_keys = [k for k in unexpected_keys if re.search(pat, k) is None]

    if len(unexpected_keys) > 0:
        logger.warning(
            f"Some weights of the model checkpoint were not used when initializing {cls.__name__}: \n {[', '.join(unexpected_keys)]}"
        )

    if torch_dtype is not None:
        model.to(torch_dtype)

    model.eval()

    return model


def _legacy_load_scheduler(
    cls,
    checkpoint,
    component_name,
    original_config=None,
    **kwargs,
):
    scheduler_type = kwargs.get("scheduler_type", None)
    prediction_type = kwargs.get("prediction_type", None)

    if scheduler_type is not None:
        deprecation_message = (
            "Please pass an instance of a Scheduler object directly to the `scheduler` argument in `from_single_file`\n\n"
            "Example:\n\n"
            "from diffusers import StableDiffusionPipeline, DDIMScheduler\n\n"
            "scheduler = DDIMScheduler()\n"
            "pipe = StableDiffusionPipeline.from_single_file(<checkpoint path>, scheduler=scheduler)\n"
        )
        deprecate("scheduler_type", "1.0.0", deprecation_message)

    if prediction_type is not None:
        deprecation_message = (
            "Please configure an instance of a Scheduler with the appropriate `prediction_type` and "
            "pass the object directly to the `scheduler` argument in `from_single_file`.\n\n"
            "Example:\n\n"
            "from diffusers import StableDiffusionPipeline, DDIMScheduler\n\n"
            'scheduler = DDIMScheduler(prediction_type="v_prediction")\n'
            "pipe = StableDiffusionPipeline.from_single_file(<checkpoint path>, scheduler=scheduler)\n"
        )
        deprecate("prediction_type", "1.0.0", deprecation_message)

    scheduler_config = SCHEDULER_DEFAULT_CONFIG
    model_type = infer_diffusers_model_type(checkpoint=checkpoint)

    global_step = checkpoint["global_step"] if "global_step" in checkpoint else None

    if original_config:
        num_train_timesteps = getattr(original_config["model"]["params"], "timesteps", 1000)
    else:
        num_train_timesteps = 1000

    scheduler_config["num_train_timesteps"] = num_train_timesteps

    if model_type == "v2":
        if prediction_type is None:
            # NOTE: For stable diffusion 2 base it is recommended to pass `prediction_type=="epsilon"` # as it relies on a brittle global step parameter here
            prediction_type = "epsilon" if global_step == 875000 else "v_prediction"

    else:
        prediction_type = prediction_type or "epsilon"

    scheduler_config["prediction_type"] = prediction_type

    if model_type in ["xl_base", "xl_refiner"]:
        scheduler_type = "euler"
    elif model_type == "playground":
        scheduler_type = "edm_dpm_solver_multistep"
    else:
        if original_config:
            beta_start = original_config["model"]["params"].get("linear_start")
            beta_end = original_config["model"]["params"].get("linear_end")

        else:
            beta_start = 0.02
            beta_end = 0.085

        scheduler_config["beta_start"] = beta_start
        scheduler_config["beta_end"] = beta_end
        scheduler_config["beta_schedule"] = "scaled_linear"
        scheduler_config["clip_sample"] = False
        scheduler_config["set_alpha_to_one"] = False

    # to deal with an edge case StableDiffusionUpscale pipeline has two schedulers
    if component_name == "low_res_scheduler":
        return cls.from_config(
            {
                "beta_end": 0.02,
                "beta_schedule": "scaled_linear",
                "beta_start": 0.0001,
                "clip_sample": True,
                "num_train_timesteps": 1000,
                "prediction_type": "epsilon",
                "trained_betas": None,
                "variance_type": "fixed_small",
            }
        )

    if scheduler_type is None:
        return cls.from_config(scheduler_config)

    elif scheduler_type == "pndm":
        scheduler_config["skip_prk_steps"] = True
        scheduler = PNDMScheduler.from_config(scheduler_config)

    elif scheduler_type == "lms":
        scheduler = LMSDiscreteScheduler.from_config(scheduler_config)

    elif scheduler_type == "heun":
        scheduler = HeunDiscreteScheduler.from_config(scheduler_config)

    elif scheduler_type == "euler":
        scheduler = EulerDiscreteScheduler.from_config(scheduler_config)

    elif scheduler_type == "euler-ancestral":
        scheduler = EulerAncestralDiscreteScheduler.from_config(scheduler_config)

    elif scheduler_type == "dpm":
        scheduler = DPMSolverMultistepScheduler.from_config(scheduler_config)

    elif scheduler_type == "ddim":
        scheduler = DDIMScheduler.from_config(scheduler_config)

    elif scheduler_type == "edm_dpm_solver_multistep":
        scheduler_config = {
            "algorithm_type": "dpmsolver++",
            "dynamic_thresholding_ratio": 0.995,
            "euler_at_final": False,
            "final_sigmas_type": "zero",
            "lower_order_final": True,
            "num_train_timesteps": 1000,
            "prediction_type": "epsilon",
            "rho": 7.0,
            "sample_max_value": 1.0,
            "sigma_data": 0.5,
            "sigma_max": 80.0,
            "sigma_min": 0.002,
            "solver_order": 2,
            "solver_type": "midpoint",
            "thresholding": False,
        }
        scheduler = EDMDPMSolverMultistepScheduler(**scheduler_config)

    else:
        raise ValueError(f"Scheduler of type {scheduler_type} doesn't exist!")

    return scheduler


def _legacy_load_clip_tokenizer(cls, checkpoint, config=None, local_files_only=False):
    if config:
        config = {"pretrained_model_name_or_path": config}
    else:
        config = fetch_diffusers_config(checkpoint)

    if is_clip_model(checkpoint) or is_clip_sdxl_model(checkpoint):
        clip_config = "openai/clip-vit-large-patch14"
        config["pretrained_model_name_or_path"] = clip_config
        subfolder = ""

    elif is_open_clip_model(checkpoint):
        clip_config = "stabilityai/stable-diffusion-2"
        config["pretrained_model_name_or_path"] = clip_config
        subfolder = "tokenizer"

    else:
        clip_config = "laion/CLIP-ViT-bigG-14-laion2B-39B-b160k"
        config["pretrained_model_name_or_path"] = clip_config
        subfolder = ""

    tokenizer = cls.from_pretrained(**config, subfolder=subfolder, local_files_only=local_files_only)

    return tokenizer


def _legacy_load_safety_checker(local_files_only, torch_dtype):
    # Support for loading safety checker components using the deprecated
    # `load_safety_checker` argument.

    from ..pipelines.stable_diffusion.safety_checker import StableDiffusionSafetyChecker

    feature_extractor = AutoImageProcessor.from_pretrained(
        "CompVis/stable-diffusion-safety-checker", local_files_only=local_files_only, torch_dtype=torch_dtype
    )
    safety_checker = StableDiffusionSafetyChecker.from_pretrained(
        "CompVis/stable-diffusion-safety-checker", local_files_only=local_files_only, torch_dtype=torch_dtype
    )

    return {"safety_checker": safety_checker, "feature_extractor": feature_extractor}


# in SD3 original implementation of AdaLayerNormContinuous, it split linear projection output into shift, scale;
# while in diffusers it split into scale, shift. Here we swap the linear projection weights in order to be able to use diffusers implementation
def swap_scale_shift(weight, dim):
    shift, scale = weight.chunk(2, dim=0)
    new_weight = torch.cat([scale, shift], dim=0)
    return new_weight


def swap_proj_gate(weight):
    proj, gate = weight.chunk(2, dim=0)
    new_weight = torch.cat([gate, proj], dim=0)
    return new_weight


def get_attn2_layers(state_dict):
    attn2_layers = []
    for key in state_dict.keys():
        if "attn2." in key:
            # Extract the layer number from the key
            layer_num = int(key.split(".")[1])
            attn2_layers.append(layer_num)

    return tuple(sorted(set(attn2_layers)))


def get_caption_projection_dim(state_dict):
    caption_projection_dim = state_dict["context_embedder.weight"].shape[0]
    return caption_projection_dim


def convert_sd3_transformer_checkpoint_to_diffusers(checkpoint, **kwargs):
    converted_state_dict = {}
    keys = list(checkpoint.keys())
    for k in keys:
        if "model.diffusion_model." in k:
            checkpoint[k.replace("model.diffusion_model.", "")] = checkpoint.pop(k)

    num_layers = list(set(int(k.split(".", 2)[1]) for k in checkpoint if "joint_blocks" in k))[-1] + 1  # noqa: C401
    dual_attention_layers = get_attn2_layers(checkpoint)

    caption_projection_dim = get_caption_projection_dim(checkpoint)
    has_qk_norm = any("ln_q" in key for key in checkpoint.keys())

    # Positional and patch embeddings.
    converted_state_dict["pos_embed.pos_embed"] = checkpoint.pop("pos_embed")
    converted_state_dict["pos_embed.proj.weight"] = checkpoint.pop("x_embedder.proj.weight")
    converted_state_dict["pos_embed.proj.bias"] = checkpoint.pop("x_embedder.proj.bias")

    # Timestep embeddings.
    converted_state_dict["time_text_embed.timestep_embedder.linear_1.weight"] = checkpoint.pop(
        "t_embedder.mlp.0.weight"
    )
    converted_state_dict["time_text_embed.timestep_embedder.linear_1.bias"] = checkpoint.pop("t_embedder.mlp.0.bias")
    converted_state_dict["time_text_embed.timestep_embedder.linear_2.weight"] = checkpoint.pop(
        "t_embedder.mlp.2.weight"
    )
    converted_state_dict["time_text_embed.timestep_embedder.linear_2.bias"] = checkpoint.pop("t_embedder.mlp.2.bias")

    # Context projections.
    converted_state_dict["context_embedder.weight"] = checkpoint.pop("context_embedder.weight")
    converted_state_dict["context_embedder.bias"] = checkpoint.pop("context_embedder.bias")

    # Pooled context projection.
    converted_state_dict["time_text_embed.text_embedder.linear_1.weight"] = checkpoint.pop("y_embedder.mlp.0.weight")
    converted_state_dict["time_text_embed.text_embedder.linear_1.bias"] = checkpoint.pop("y_embedder.mlp.0.bias")
    converted_state_dict["time_text_embed.text_embedder.linear_2.weight"] = checkpoint.pop("y_embedder.mlp.2.weight")
    converted_state_dict["time_text_embed.text_embedder.linear_2.bias"] = checkpoint.pop("y_embedder.mlp.2.bias")

    # Transformer blocks 🎸.
    for i in range(num_layers):
        # Q, K, V
        sample_q, sample_k, sample_v = torch.chunk(
            checkpoint.pop(f"joint_blocks.{i}.x_block.attn.qkv.weight"), 3, dim=0
        )
        context_q, context_k, context_v = torch.chunk(
            checkpoint.pop(f"joint_blocks.{i}.context_block.attn.qkv.weight"), 3, dim=0
        )
        sample_q_bias, sample_k_bias, sample_v_bias = torch.chunk(
            checkpoint.pop(f"joint_blocks.{i}.x_block.attn.qkv.bias"), 3, dim=0
        )
        context_q_bias, context_k_bias, context_v_bias = torch.chunk(
            checkpoint.pop(f"joint_blocks.{i}.context_block.attn.qkv.bias"), 3, dim=0
        )

        converted_state_dict[f"transformer_blocks.{i}.attn.to_q.weight"] = torch.cat([sample_q])
        converted_state_dict[f"transformer_blocks.{i}.attn.to_q.bias"] = torch.cat([sample_q_bias])
        converted_state_dict[f"transformer_blocks.{i}.attn.to_k.weight"] = torch.cat([sample_k])
        converted_state_dict[f"transformer_blocks.{i}.attn.to_k.bias"] = torch.cat([sample_k_bias])
        converted_state_dict[f"transformer_blocks.{i}.attn.to_v.weight"] = torch.cat([sample_v])
        converted_state_dict[f"transformer_blocks.{i}.attn.to_v.bias"] = torch.cat([sample_v_bias])

        converted_state_dict[f"transformer_blocks.{i}.attn.add_q_proj.weight"] = torch.cat([context_q])
        converted_state_dict[f"transformer_blocks.{i}.attn.add_q_proj.bias"] = torch.cat([context_q_bias])
        converted_state_dict[f"transformer_blocks.{i}.attn.add_k_proj.weight"] = torch.cat([context_k])
        converted_state_dict[f"transformer_blocks.{i}.attn.add_k_proj.bias"] = torch.cat([context_k_bias])
        converted_state_dict[f"transformer_blocks.{i}.attn.add_v_proj.weight"] = torch.cat([context_v])
        converted_state_dict[f"transformer_blocks.{i}.attn.add_v_proj.bias"] = torch.cat([context_v_bias])

        # qk norm
        if has_qk_norm:
            converted_state_dict[f"transformer_blocks.{i}.attn.norm_q.weight"] = checkpoint.pop(
                f"joint_blocks.{i}.x_block.attn.ln_q.weight"
            )
            converted_state_dict[f"transformer_blocks.{i}.attn.norm_k.weight"] = checkpoint.pop(
                f"joint_blocks.{i}.x_block.attn.ln_k.weight"
            )
            converted_state_dict[f"transformer_blocks.{i}.attn.norm_added_q.weight"] = checkpoint.pop(
                f"joint_blocks.{i}.context_block.attn.ln_q.weight"
            )
            converted_state_dict[f"transformer_blocks.{i}.attn.norm_added_k.weight"] = checkpoint.pop(
                f"joint_blocks.{i}.context_block.attn.ln_k.weight"
            )

        # output projections.
        converted_state_dict[f"transformer_blocks.{i}.attn.to_out.0.weight"] = checkpoint.pop(
            f"joint_blocks.{i}.x_block.attn.proj.weight"
        )
        converted_state_dict[f"transformer_blocks.{i}.attn.to_out.0.bias"] = checkpoint.pop(
            f"joint_blocks.{i}.x_block.attn.proj.bias"
        )
        if not (i == num_layers - 1):
            converted_state_dict[f"transformer_blocks.{i}.attn.to_add_out.weight"] = checkpoint.pop(
                f"joint_blocks.{i}.context_block.attn.proj.weight"
            )
            converted_state_dict[f"transformer_blocks.{i}.attn.to_add_out.bias"] = checkpoint.pop(
                f"joint_blocks.{i}.context_block.attn.proj.bias"
            )

        if i in dual_attention_layers:
            # Q, K, V
            sample_q2, sample_k2, sample_v2 = torch.chunk(
                checkpoint.pop(f"joint_blocks.{i}.x_block.attn2.qkv.weight"), 3, dim=0
            )
            sample_q2_bias, sample_k2_bias, sample_v2_bias = torch.chunk(
                checkpoint.pop(f"joint_blocks.{i}.x_block.attn2.qkv.bias"), 3, dim=0
            )
            converted_state_dict[f"transformer_blocks.{i}.attn2.to_q.weight"] = torch.cat([sample_q2])
            converted_state_dict[f"transformer_blocks.{i}.attn2.to_q.bias"] = torch.cat([sample_q2_bias])
            converted_state_dict[f"transformer_blocks.{i}.attn2.to_k.weight"] = torch.cat([sample_k2])
            converted_state_dict[f"transformer_blocks.{i}.attn2.to_k.bias"] = torch.cat([sample_k2_bias])
            converted_state_dict[f"transformer_blocks.{i}.attn2.to_v.weight"] = torch.cat([sample_v2])
            converted_state_dict[f"transformer_blocks.{i}.attn2.to_v.bias"] = torch.cat([sample_v2_bias])

            # qk norm
            if has_qk_norm:
                converted_state_dict[f"transformer_blocks.{i}.attn2.norm_q.weight"] = checkpoint.pop(
                    f"joint_blocks.{i}.x_block.attn2.ln_q.weight"
                )
                converted_state_dict[f"transformer_blocks.{i}.attn2.norm_k.weight"] = checkpoint.pop(
                    f"joint_blocks.{i}.x_block.attn2.ln_k.weight"
                )

            # output projections.
            converted_state_dict[f"transformer_blocks.{i}.attn2.to_out.0.weight"] = checkpoint.pop(
                f"joint_blocks.{i}.x_block.attn2.proj.weight"
            )
            converted_state_dict[f"transformer_blocks.{i}.attn2.to_out.0.bias"] = checkpoint.pop(
                f"joint_blocks.{i}.x_block.attn2.proj.bias"
            )

        # norms.
        converted_state_dict[f"transformer_blocks.{i}.norm1.linear.weight"] = checkpoint.pop(
            f"joint_blocks.{i}.x_block.adaLN_modulation.1.weight"
        )
        converted_state_dict[f"transformer_blocks.{i}.norm1.linear.bias"] = checkpoint.pop(
            f"joint_blocks.{i}.x_block.adaLN_modulation.1.bias"
        )
        if not (i == num_layers - 1):
            converted_state_dict[f"transformer_blocks.{i}.norm1_context.linear.weight"] = checkpoint.pop(
                f"joint_blocks.{i}.context_block.adaLN_modulation.1.weight"
            )
            converted_state_dict[f"transformer_blocks.{i}.norm1_context.linear.bias"] = checkpoint.pop(
                f"joint_blocks.{i}.context_block.adaLN_modulation.1.bias"
            )
        else:
            converted_state_dict[f"transformer_blocks.{i}.norm1_context.linear.weight"] = swap_scale_shift(
                checkpoint.pop(f"joint_blocks.{i}.context_block.adaLN_modulation.1.weight"),
                dim=caption_projection_dim,
            )
            converted_state_dict[f"transformer_blocks.{i}.norm1_context.linear.bias"] = swap_scale_shift(
                checkpoint.pop(f"joint_blocks.{i}.context_block.adaLN_modulation.1.bias"),
                dim=caption_projection_dim,
            )

        # ffs.
        converted_state_dict[f"transformer_blocks.{i}.ff.net.0.proj.weight"] = checkpoint.pop(
            f"joint_blocks.{i}.x_block.mlp.fc1.weight"
        )
        converted_state_dict[f"transformer_blocks.{i}.ff.net.0.proj.bias"] = checkpoint.pop(
            f"joint_blocks.{i}.x_block.mlp.fc1.bias"
        )
        converted_state_dict[f"transformer_blocks.{i}.ff.net.2.weight"] = checkpoint.pop(
            f"joint_blocks.{i}.x_block.mlp.fc2.weight"
        )
        converted_state_dict[f"transformer_blocks.{i}.ff.net.2.bias"] = checkpoint.pop(
            f"joint_blocks.{i}.x_block.mlp.fc2.bias"
        )
        if not (i == num_layers - 1):
            converted_state_dict[f"transformer_blocks.{i}.ff_context.net.0.proj.weight"] = checkpoint.pop(
                f"joint_blocks.{i}.context_block.mlp.fc1.weight"
            )
            converted_state_dict[f"transformer_blocks.{i}.ff_context.net.0.proj.bias"] = checkpoint.pop(
                f"joint_blocks.{i}.context_block.mlp.fc1.bias"
            )
            converted_state_dict[f"transformer_blocks.{i}.ff_context.net.2.weight"] = checkpoint.pop(
                f"joint_blocks.{i}.context_block.mlp.fc2.weight"
            )
            converted_state_dict[f"transformer_blocks.{i}.ff_context.net.2.bias"] = checkpoint.pop(
                f"joint_blocks.{i}.context_block.mlp.fc2.bias"
            )

    # Final blocks.
    converted_state_dict["proj_out.weight"] = checkpoint.pop("final_layer.linear.weight")
    converted_state_dict["proj_out.bias"] = checkpoint.pop("final_layer.linear.bias")
    converted_state_dict["norm_out.linear.weight"] = swap_scale_shift(
        checkpoint.pop("final_layer.adaLN_modulation.1.weight"), dim=caption_projection_dim
    )
    converted_state_dict["norm_out.linear.bias"] = swap_scale_shift(
        checkpoint.pop("final_layer.adaLN_modulation.1.bias"), dim=caption_projection_dim
    )

    return converted_state_dict


def is_t5_in_single_file(checkpoint):
    if "text_encoders.t5xxl.transformer.shared.weight" in checkpoint:
        return True

    return False


def convert_sd3_t5_checkpoint_to_diffusers(checkpoint):
    keys = list(checkpoint.keys())
    text_model_dict = {}

    remove_prefixes = ["text_encoders.t5xxl.transformer."]

    for key in keys:
        for prefix in remove_prefixes:
            if key.startswith(prefix):
                diffusers_key = key.replace(prefix, "")
                text_model_dict[diffusers_key] = checkpoint.get(key)

    return text_model_dict


def create_diffusers_t5_model_from_checkpoint(
    cls,
    checkpoint,
    subfolder="",
    config=None,
    torch_dtype=None,
    local_files_only=None,
):
    if config:
        config = {"pretrained_model_name_or_path": config}
    else:
        config = fetch_diffusers_config(checkpoint)

    model_config = cls.config_class.from_pretrained(**config, subfolder=subfolder, local_files_only=local_files_only)
    ctx = init_empty_weights if is_accelerate_available() else nullcontext
    with ctx():
        model = cls(model_config)

    diffusers_format_checkpoint = convert_sd3_t5_checkpoint_to_diffusers(checkpoint)

    if is_accelerate_available():
        unexpected_keys = load_model_dict_into_meta(model, diffusers_format_checkpoint, dtype=torch_dtype)
        if model._keys_to_ignore_on_load_unexpected is not None:
            for pat in model._keys_to_ignore_on_load_unexpected:
                unexpected_keys = [k for k in unexpected_keys if re.search(pat, k) is None]

        if len(unexpected_keys) > 0:
            logger.warning(
                f"Some weights of the model checkpoint were not used when initializing {cls.__name__}: \n {[', '.join(unexpected_keys)]}"
            )

    else:
        model.load_state_dict(diffusers_format_checkpoint)

    use_keep_in_fp32_modules = (cls._keep_in_fp32_modules is not None) and (torch_dtype == torch.float16)
    if use_keep_in_fp32_modules:
        keep_in_fp32_modules = model._keep_in_fp32_modules
    else:
        keep_in_fp32_modules = []

    if keep_in_fp32_modules is not None:
        for name, param in model.named_parameters():
            if any(module_to_keep_in_fp32 in name.split(".") for module_to_keep_in_fp32 in keep_in_fp32_modules):
                # param = param.to(torch.float32) does not work here as only in the local scope.
                param.data = param.data.to(torch.float32)

    return model


def convert_animatediff_checkpoint_to_diffusers(checkpoint, **kwargs):
    converted_state_dict = {}
    for k, v in checkpoint.items():
        if "pos_encoder" in k:
            continue

        else:
            converted_state_dict[
                k.replace(".norms.0", ".norm1")
                .replace(".norms.1", ".norm2")
                .replace(".ff_norm", ".norm3")
                .replace(".attention_blocks.0", ".attn1")
                .replace(".attention_blocks.1", ".attn2")
                .replace(".temporal_transformer", "")
            ] = v

    return converted_state_dict


def convert_flux_transformer_checkpoint_to_diffusers(checkpoint, **kwargs):
    converted_state_dict = {}
    keys = list(checkpoint.keys())

    for k in keys:
        if "model.diffusion_model." in k:
            checkpoint[k.replace("model.diffusion_model.", "")] = checkpoint.pop(k)

    num_layers = list(set(int(k.split(".", 2)[1]) for k in checkpoint if "double_blocks." in k))[-1] + 1  # noqa: C401
    num_single_layers = list(set(int(k.split(".", 2)[1]) for k in checkpoint if "single_blocks." in k))[-1] + 1  # noqa: C401
    mlp_ratio = 4.0
    inner_dim = 3072

    # in SD3 original implementation of AdaLayerNormContinuous, it split linear projection output into shift, scale;
    # while in diffusers it split into scale, shift. Here we swap the linear projection weights in order to be able to use diffusers implementation
    def swap_scale_shift(weight):
        shift, scale = weight.chunk(2, dim=0)
        new_weight = torch.cat([scale, shift], dim=0)
        return new_weight

    ## time_text_embed.timestep_embedder <-  time_in
    converted_state_dict["time_text_embed.timestep_embedder.linear_1.weight"] = checkpoint.pop(
        "time_in.in_layer.weight"
    )
    converted_state_dict["time_text_embed.timestep_embedder.linear_1.bias"] = checkpoint.pop("time_in.in_layer.bias")
    converted_state_dict["time_text_embed.timestep_embedder.linear_2.weight"] = checkpoint.pop(
        "time_in.out_layer.weight"
    )
    converted_state_dict["time_text_embed.timestep_embedder.linear_2.bias"] = checkpoint.pop("time_in.out_layer.bias")

    ## time_text_embed.text_embedder <- vector_in
    converted_state_dict["time_text_embed.text_embedder.linear_1.weight"] = checkpoint.pop("vector_in.in_layer.weight")
    converted_state_dict["time_text_embed.text_embedder.linear_1.bias"] = checkpoint.pop("vector_in.in_layer.bias")
    converted_state_dict["time_text_embed.text_embedder.linear_2.weight"] = checkpoint.pop(
        "vector_in.out_layer.weight"
    )
    converted_state_dict["time_text_embed.text_embedder.linear_2.bias"] = checkpoint.pop("vector_in.out_layer.bias")

    # guidance
    has_guidance = any("guidance" in k for k in checkpoint)
    if has_guidance:
        converted_state_dict["time_text_embed.guidance_embedder.linear_1.weight"] = checkpoint.pop(
            "guidance_in.in_layer.weight"
        )
        converted_state_dict["time_text_embed.guidance_embedder.linear_1.bias"] = checkpoint.pop(
            "guidance_in.in_layer.bias"
        )
        converted_state_dict["time_text_embed.guidance_embedder.linear_2.weight"] = checkpoint.pop(
            "guidance_in.out_layer.weight"
        )
        converted_state_dict["time_text_embed.guidance_embedder.linear_2.bias"] = checkpoint.pop(
            "guidance_in.out_layer.bias"
        )

    # context_embedder
    converted_state_dict["context_embedder.weight"] = checkpoint.pop("txt_in.weight")
    converted_state_dict["context_embedder.bias"] = checkpoint.pop("txt_in.bias")

    # x_embedder
    converted_state_dict["x_embedder.weight"] = checkpoint.pop("img_in.weight")
    converted_state_dict["x_embedder.bias"] = checkpoint.pop("img_in.bias")

    # double transformer blocks
    for i in range(num_layers):
        block_prefix = f"transformer_blocks.{i}."
        # norms.
        ## norm1
        converted_state_dict[f"{block_prefix}norm1.linear.weight"] = checkpoint.pop(
            f"double_blocks.{i}.img_mod.lin.weight"
        )
        converted_state_dict[f"{block_prefix}norm1.linear.bias"] = checkpoint.pop(
            f"double_blocks.{i}.img_mod.lin.bias"
        )
        ## norm1_context
        converted_state_dict[f"{block_prefix}norm1_context.linear.weight"] = checkpoint.pop(
            f"double_blocks.{i}.txt_mod.lin.weight"
        )
        converted_state_dict[f"{block_prefix}norm1_context.linear.bias"] = checkpoint.pop(
            f"double_blocks.{i}.txt_mod.lin.bias"
        )
        # Q, K, V
        sample_q, sample_k, sample_v = torch.chunk(checkpoint.pop(f"double_blocks.{i}.img_attn.qkv.weight"), 3, dim=0)
        context_q, context_k, context_v = torch.chunk(
            checkpoint.pop(f"double_blocks.{i}.txt_attn.qkv.weight"), 3, dim=0
        )
        sample_q_bias, sample_k_bias, sample_v_bias = torch.chunk(
            checkpoint.pop(f"double_blocks.{i}.img_attn.qkv.bias"), 3, dim=0
        )
        context_q_bias, context_k_bias, context_v_bias = torch.chunk(
            checkpoint.pop(f"double_blocks.{i}.txt_attn.qkv.bias"), 3, dim=0
        )
        converted_state_dict[f"{block_prefix}attn.to_q.weight"] = torch.cat([sample_q])
        converted_state_dict[f"{block_prefix}attn.to_q.bias"] = torch.cat([sample_q_bias])
        converted_state_dict[f"{block_prefix}attn.to_k.weight"] = torch.cat([sample_k])
        converted_state_dict[f"{block_prefix}attn.to_k.bias"] = torch.cat([sample_k_bias])
        converted_state_dict[f"{block_prefix}attn.to_v.weight"] = torch.cat([sample_v])
        converted_state_dict[f"{block_prefix}attn.to_v.bias"] = torch.cat([sample_v_bias])
        converted_state_dict[f"{block_prefix}attn.add_q_proj.weight"] = torch.cat([context_q])
        converted_state_dict[f"{block_prefix}attn.add_q_proj.bias"] = torch.cat([context_q_bias])
        converted_state_dict[f"{block_prefix}attn.add_k_proj.weight"] = torch.cat([context_k])
        converted_state_dict[f"{block_prefix}attn.add_k_proj.bias"] = torch.cat([context_k_bias])
        converted_state_dict[f"{block_prefix}attn.add_v_proj.weight"] = torch.cat([context_v])
        converted_state_dict[f"{block_prefix}attn.add_v_proj.bias"] = torch.cat([context_v_bias])
        # qk_norm
        converted_state_dict[f"{block_prefix}attn.norm_q.weight"] = checkpoint.pop(
            f"double_blocks.{i}.img_attn.norm.query_norm.scale"
        )
        converted_state_dict[f"{block_prefix}attn.norm_k.weight"] = checkpoint.pop(
            f"double_blocks.{i}.img_attn.norm.key_norm.scale"
        )
        converted_state_dict[f"{block_prefix}attn.norm_added_q.weight"] = checkpoint.pop(
            f"double_blocks.{i}.txt_attn.norm.query_norm.scale"
        )
        converted_state_dict[f"{block_prefix}attn.norm_added_k.weight"] = checkpoint.pop(
            f"double_blocks.{i}.txt_attn.norm.key_norm.scale"
        )
        # ff img_mlp
        converted_state_dict[f"{block_prefix}ff.net.0.proj.weight"] = checkpoint.pop(
            f"double_blocks.{i}.img_mlp.0.weight"
        )
        converted_state_dict[f"{block_prefix}ff.net.0.proj.bias"] = checkpoint.pop(f"double_blocks.{i}.img_mlp.0.bias")
        converted_state_dict[f"{block_prefix}ff.net.2.weight"] = checkpoint.pop(f"double_blocks.{i}.img_mlp.2.weight")
        converted_state_dict[f"{block_prefix}ff.net.2.bias"] = checkpoint.pop(f"double_blocks.{i}.img_mlp.2.bias")
        converted_state_dict[f"{block_prefix}ff_context.net.0.proj.weight"] = checkpoint.pop(
            f"double_blocks.{i}.txt_mlp.0.weight"
        )
        converted_state_dict[f"{block_prefix}ff_context.net.0.proj.bias"] = checkpoint.pop(
            f"double_blocks.{i}.txt_mlp.0.bias"
        )
        converted_state_dict[f"{block_prefix}ff_context.net.2.weight"] = checkpoint.pop(
            f"double_blocks.{i}.txt_mlp.2.weight"
        )
        converted_state_dict[f"{block_prefix}ff_context.net.2.bias"] = checkpoint.pop(
            f"double_blocks.{i}.txt_mlp.2.bias"
        )
        # output projections.
        converted_state_dict[f"{block_prefix}attn.to_out.0.weight"] = checkpoint.pop(
            f"double_blocks.{i}.img_attn.proj.weight"
        )
        converted_state_dict[f"{block_prefix}attn.to_out.0.bias"] = checkpoint.pop(
            f"double_blocks.{i}.img_attn.proj.bias"
        )
        converted_state_dict[f"{block_prefix}attn.to_add_out.weight"] = checkpoint.pop(
            f"double_blocks.{i}.txt_attn.proj.weight"
        )
        converted_state_dict[f"{block_prefix}attn.to_add_out.bias"] = checkpoint.pop(
            f"double_blocks.{i}.txt_attn.proj.bias"
        )

    # single transfomer blocks
    for i in range(num_single_layers):
        block_prefix = f"single_transformer_blocks.{i}."
        # norm.linear  <- single_blocks.0.modulation.lin
        converted_state_dict[f"{block_prefix}norm.linear.weight"] = checkpoint.pop(
            f"single_blocks.{i}.modulation.lin.weight"
        )
        converted_state_dict[f"{block_prefix}norm.linear.bias"] = checkpoint.pop(
            f"single_blocks.{i}.modulation.lin.bias"
        )
        # Q, K, V, mlp
        mlp_hidden_dim = int(inner_dim * mlp_ratio)
        split_size = (inner_dim, inner_dim, inner_dim, mlp_hidden_dim)
        q, k, v, mlp = torch.split(checkpoint.pop(f"single_blocks.{i}.linear1.weight"), split_size, dim=0)
        q_bias, k_bias, v_bias, mlp_bias = torch.split(
            checkpoint.pop(f"single_blocks.{i}.linear1.bias"), split_size, dim=0
        )
        converted_state_dict[f"{block_prefix}attn.to_q.weight"] = torch.cat([q])
        converted_state_dict[f"{block_prefix}attn.to_q.bias"] = torch.cat([q_bias])
        converted_state_dict[f"{block_prefix}attn.to_k.weight"] = torch.cat([k])
        converted_state_dict[f"{block_prefix}attn.to_k.bias"] = torch.cat([k_bias])
        converted_state_dict[f"{block_prefix}attn.to_v.weight"] = torch.cat([v])
        converted_state_dict[f"{block_prefix}attn.to_v.bias"] = torch.cat([v_bias])
        converted_state_dict[f"{block_prefix}proj_mlp.weight"] = torch.cat([mlp])
        converted_state_dict[f"{block_prefix}proj_mlp.bias"] = torch.cat([mlp_bias])
        # qk norm
        converted_state_dict[f"{block_prefix}attn.norm_q.weight"] = checkpoint.pop(
            f"single_blocks.{i}.norm.query_norm.scale"
        )
        converted_state_dict[f"{block_prefix}attn.norm_k.weight"] = checkpoint.pop(
            f"single_blocks.{i}.norm.key_norm.scale"
        )
        # output projections.
        converted_state_dict[f"{block_prefix}proj_out.weight"] = checkpoint.pop(f"single_blocks.{i}.linear2.weight")
        converted_state_dict[f"{block_prefix}proj_out.bias"] = checkpoint.pop(f"single_blocks.{i}.linear2.bias")

    converted_state_dict["proj_out.weight"] = checkpoint.pop("final_layer.linear.weight")
    converted_state_dict["proj_out.bias"] = checkpoint.pop("final_layer.linear.bias")
    converted_state_dict["norm_out.linear.weight"] = swap_scale_shift(
        checkpoint.pop("final_layer.adaLN_modulation.1.weight")
    )
    converted_state_dict["norm_out.linear.bias"] = swap_scale_shift(
        checkpoint.pop("final_layer.adaLN_modulation.1.bias")
    )

    return converted_state_dict


def convert_ltx_transformer_checkpoint_to_diffusers(checkpoint, **kwargs):
    converted_state_dict = {key: checkpoint.pop(key) for key in list(checkpoint.keys()) if "vae" not in key}

    TRANSFORMER_KEYS_RENAME_DICT = {
        "model.diffusion_model.": "",
        "patchify_proj": "proj_in",
        "adaln_single": "time_embed",
        "q_norm": "norm_q",
        "k_norm": "norm_k",
    }

    TRANSFORMER_SPECIAL_KEYS_REMAP = {}

    for key in list(converted_state_dict.keys()):
        new_key = key
        for replace_key, rename_key in TRANSFORMER_KEYS_RENAME_DICT.items():
            new_key = new_key.replace(replace_key, rename_key)
        converted_state_dict[new_key] = converted_state_dict.pop(key)

    for key in list(converted_state_dict.keys()):
        for special_key, handler_fn_inplace in TRANSFORMER_SPECIAL_KEYS_REMAP.items():
            if special_key not in key:
                continue
            handler_fn_inplace(key, converted_state_dict)

    return converted_state_dict


def convert_ltx_vae_checkpoint_to_diffusers(checkpoint, **kwargs):
    converted_state_dict = {key: checkpoint.pop(key) for key in list(checkpoint.keys()) if "vae." in key}

    def remove_keys_(key: str, state_dict):
        state_dict.pop(key)

    VAE_KEYS_RENAME_DICT = {
        # common
        "vae.": "",
        # decoder
        "up_blocks.0": "mid_block",
        "up_blocks.1": "up_blocks.0",
        "up_blocks.2": "up_blocks.1.upsamplers.0",
        "up_blocks.3": "up_blocks.1",
        "up_blocks.4": "up_blocks.2.conv_in",
        "up_blocks.5": "up_blocks.2.upsamplers.0",
        "up_blocks.6": "up_blocks.2",
        "up_blocks.7": "up_blocks.3.conv_in",
        "up_blocks.8": "up_blocks.3.upsamplers.0",
        "up_blocks.9": "up_blocks.3",
        # encoder
        "down_blocks.0": "down_blocks.0",
        "down_blocks.1": "down_blocks.0.downsamplers.0",
        "down_blocks.2": "down_blocks.0.conv_out",
        "down_blocks.3": "down_blocks.1",
        "down_blocks.4": "down_blocks.1.downsamplers.0",
        "down_blocks.5": "down_blocks.1.conv_out",
        "down_blocks.6": "down_blocks.2",
        "down_blocks.7": "down_blocks.2.downsamplers.0",
        "down_blocks.8": "down_blocks.3",
        "down_blocks.9": "mid_block",
        # common
        "conv_shortcut": "conv_shortcut.conv",
        "res_blocks": "resnets",
        "norm3.norm": "norm3",
        "per_channel_statistics.mean-of-means": "latents_mean",
        "per_channel_statistics.std-of-means": "latents_std",
    }

    VAE_091_RENAME_DICT = {
        # decoder
        "up_blocks.0": "mid_block",
        "up_blocks.1": "up_blocks.0.upsamplers.0",
        "up_blocks.2": "up_blocks.0",
        "up_blocks.3": "up_blocks.1.upsamplers.0",
        "up_blocks.4": "up_blocks.1",
        "up_blocks.5": "up_blocks.2.upsamplers.0",
        "up_blocks.6": "up_blocks.2",
        "up_blocks.7": "up_blocks.3.upsamplers.0",
        "up_blocks.8": "up_blocks.3",
        # common
        "last_time_embedder": "time_embedder",
        "last_scale_shift_table": "scale_shift_table",
    }

    VAE_SPECIAL_KEYS_REMAP = {
        "per_channel_statistics.channel": remove_keys_,
        "per_channel_statistics.mean-of-means": remove_keys_,
        "per_channel_statistics.mean-of-stds": remove_keys_,
        "timestep_scale_multiplier": remove_keys_,
    }

    if "vae.decoder.last_time_embedder.timestep_embedder.linear_1.weight" in converted_state_dict:
        VAE_KEYS_RENAME_DICT.update(VAE_091_RENAME_DICT)

    for key in list(converted_state_dict.keys()):
        new_key = key
        for replace_key, rename_key in VAE_KEYS_RENAME_DICT.items():
            new_key = new_key.replace(replace_key, rename_key)
        converted_state_dict[new_key] = converted_state_dict.pop(key)

    for key in list(converted_state_dict.keys()):
        for special_key, handler_fn_inplace in VAE_SPECIAL_KEYS_REMAP.items():
            if special_key not in key:
                continue
            handler_fn_inplace(key, converted_state_dict)

    return converted_state_dict


def convert_autoencoder_dc_checkpoint_to_diffusers(checkpoint, **kwargs):
    converted_state_dict = {key: checkpoint.pop(key) for key in list(checkpoint.keys())}

    def remap_qkv_(key: str, state_dict):
        qkv = state_dict.pop(key)
        q, k, v = torch.chunk(qkv, 3, dim=0)
        parent_module, _, _ = key.rpartition(".qkv.conv.weight")
        state_dict[f"{parent_module}.to_q.weight"] = q.squeeze()
        state_dict[f"{parent_module}.to_k.weight"] = k.squeeze()
        state_dict[f"{parent_module}.to_v.weight"] = v.squeeze()

    def remap_proj_conv_(key: str, state_dict):
        parent_module, _, _ = key.rpartition(".proj.conv.weight")
        state_dict[f"{parent_module}.to_out.weight"] = state_dict.pop(key).squeeze()

    AE_KEYS_RENAME_DICT = {
        # common
        "main.": "",
        "op_list.": "",
        "context_module": "attn",
        "local_module": "conv_out",
        # NOTE: The below two lines work because scales in the available configs only have a tuple length of 1
        # If there were more scales, there would be more layers, so a loop would be better to handle this
        "aggreg.0.0": "to_qkv_multiscale.0.proj_in",
        "aggreg.0.1": "to_qkv_multiscale.0.proj_out",
        "depth_conv.conv": "conv_depth",
        "inverted_conv.conv": "conv_inverted",
        "point_conv.conv": "conv_point",
        "point_conv.norm": "norm",
        "conv.conv.": "conv.",
        "conv1.conv": "conv1",
        "conv2.conv": "conv2",
        "conv2.norm": "norm",
        "proj.norm": "norm_out",
        # encoder
        "encoder.project_in.conv": "encoder.conv_in",
        "encoder.project_out.0.conv": "encoder.conv_out",
        "encoder.stages": "encoder.down_blocks",
        # decoder
        "decoder.project_in.conv": "decoder.conv_in",
        "decoder.project_out.0": "decoder.norm_out",
        "decoder.project_out.2.conv": "decoder.conv_out",
        "decoder.stages": "decoder.up_blocks",
    }

    AE_F32C32_F64C128_F128C512_KEYS = {
        "encoder.project_in.conv": "encoder.conv_in.conv",
        "decoder.project_out.2.conv": "decoder.conv_out.conv",
    }

    AE_SPECIAL_KEYS_REMAP = {
        "qkv.conv.weight": remap_qkv_,
        "proj.conv.weight": remap_proj_conv_,
    }
    if "encoder.project_in.conv.bias" not in converted_state_dict:
        AE_KEYS_RENAME_DICT.update(AE_F32C32_F64C128_F128C512_KEYS)

    for key in list(converted_state_dict.keys()):
        new_key = key[:]
        for replace_key, rename_key in AE_KEYS_RENAME_DICT.items():
            new_key = new_key.replace(replace_key, rename_key)
        converted_state_dict[new_key] = converted_state_dict.pop(key)

    for key in list(converted_state_dict.keys()):
        for special_key, handler_fn_inplace in AE_SPECIAL_KEYS_REMAP.items():
            if special_key not in key:
                continue
            handler_fn_inplace(key, converted_state_dict)

    return converted_state_dict


def convert_mochi_transformer_checkpoint_to_diffusers(checkpoint, **kwargs):
    new_state_dict = {}

    # Comfy checkpoints add this prefix
    keys = list(checkpoint.keys())
    for k in keys:
        if "model.diffusion_model." in k:
            checkpoint[k.replace("model.diffusion_model.", "")] = checkpoint.pop(k)

    # Convert patch_embed
    new_state_dict["patch_embed.proj.weight"] = checkpoint.pop("x_embedder.proj.weight")
    new_state_dict["patch_embed.proj.bias"] = checkpoint.pop("x_embedder.proj.bias")

    # Convert time_embed
    new_state_dict["time_embed.timestep_embedder.linear_1.weight"] = checkpoint.pop("t_embedder.mlp.0.weight")
    new_state_dict["time_embed.timestep_embedder.linear_1.bias"] = checkpoint.pop("t_embedder.mlp.0.bias")
    new_state_dict["time_embed.timestep_embedder.linear_2.weight"] = checkpoint.pop("t_embedder.mlp.2.weight")
    new_state_dict["time_embed.timestep_embedder.linear_2.bias"] = checkpoint.pop("t_embedder.mlp.2.bias")
    new_state_dict["time_embed.pooler.to_kv.weight"] = checkpoint.pop("t5_y_embedder.to_kv.weight")
    new_state_dict["time_embed.pooler.to_kv.bias"] = checkpoint.pop("t5_y_embedder.to_kv.bias")
    new_state_dict["time_embed.pooler.to_q.weight"] = checkpoint.pop("t5_y_embedder.to_q.weight")
    new_state_dict["time_embed.pooler.to_q.bias"] = checkpoint.pop("t5_y_embedder.to_q.bias")
    new_state_dict["time_embed.pooler.to_out.weight"] = checkpoint.pop("t5_y_embedder.to_out.weight")
    new_state_dict["time_embed.pooler.to_out.bias"] = checkpoint.pop("t5_y_embedder.to_out.bias")
    new_state_dict["time_embed.caption_proj.weight"] = checkpoint.pop("t5_yproj.weight")
    new_state_dict["time_embed.caption_proj.bias"] = checkpoint.pop("t5_yproj.bias")

    # Convert transformer blocks
    num_layers = 48
    for i in range(num_layers):
        block_prefix = f"transformer_blocks.{i}."
        old_prefix = f"blocks.{i}."

        # norm1
        new_state_dict[block_prefix + "norm1.linear.weight"] = checkpoint.pop(old_prefix + "mod_x.weight")
        new_state_dict[block_prefix + "norm1.linear.bias"] = checkpoint.pop(old_prefix + "mod_x.bias")
        if i < num_layers - 1:
            new_state_dict[block_prefix + "norm1_context.linear.weight"] = checkpoint.pop(old_prefix + "mod_y.weight")
            new_state_dict[block_prefix + "norm1_context.linear.bias"] = checkpoint.pop(old_prefix + "mod_y.bias")
        else:
            new_state_dict[block_prefix + "norm1_context.linear_1.weight"] = checkpoint.pop(
                old_prefix + "mod_y.weight"
            )
            new_state_dict[block_prefix + "norm1_context.linear_1.bias"] = checkpoint.pop(old_prefix + "mod_y.bias")

        # Visual attention
        qkv_weight = checkpoint.pop(old_prefix + "attn.qkv_x.weight")
        q, k, v = qkv_weight.chunk(3, dim=0)

        new_state_dict[block_prefix + "attn1.to_q.weight"] = q
        new_state_dict[block_prefix + "attn1.to_k.weight"] = k
        new_state_dict[block_prefix + "attn1.to_v.weight"] = v
        new_state_dict[block_prefix + "attn1.norm_q.weight"] = checkpoint.pop(old_prefix + "attn.q_norm_x.weight")
        new_state_dict[block_prefix + "attn1.norm_k.weight"] = checkpoint.pop(old_prefix + "attn.k_norm_x.weight")
        new_state_dict[block_prefix + "attn1.to_out.0.weight"] = checkpoint.pop(old_prefix + "attn.proj_x.weight")
        new_state_dict[block_prefix + "attn1.to_out.0.bias"] = checkpoint.pop(old_prefix + "attn.proj_x.bias")

        # Context attention
        qkv_weight = checkpoint.pop(old_prefix + "attn.qkv_y.weight")
        q, k, v = qkv_weight.chunk(3, dim=0)

        new_state_dict[block_prefix + "attn1.add_q_proj.weight"] = q
        new_state_dict[block_prefix + "attn1.add_k_proj.weight"] = k
        new_state_dict[block_prefix + "attn1.add_v_proj.weight"] = v
        new_state_dict[block_prefix + "attn1.norm_added_q.weight"] = checkpoint.pop(
            old_prefix + "attn.q_norm_y.weight"
        )
        new_state_dict[block_prefix + "attn1.norm_added_k.weight"] = checkpoint.pop(
            old_prefix + "attn.k_norm_y.weight"
        )
        if i < num_layers - 1:
            new_state_dict[block_prefix + "attn1.to_add_out.weight"] = checkpoint.pop(
                old_prefix + "attn.proj_y.weight"
            )
            new_state_dict[block_prefix + "attn1.to_add_out.bias"] = checkpoint.pop(old_prefix + "attn.proj_y.bias")

        # MLP
        new_state_dict[block_prefix + "ff.net.0.proj.weight"] = swap_proj_gate(
            checkpoint.pop(old_prefix + "mlp_x.w1.weight")
        )
        new_state_dict[block_prefix + "ff.net.2.weight"] = checkpoint.pop(old_prefix + "mlp_x.w2.weight")
        if i < num_layers - 1:
            new_state_dict[block_prefix + "ff_context.net.0.proj.weight"] = swap_proj_gate(
                checkpoint.pop(old_prefix + "mlp_y.w1.weight")
            )
            new_state_dict[block_prefix + "ff_context.net.2.weight"] = checkpoint.pop(old_prefix + "mlp_y.w2.weight")

    # Output layers
    new_state_dict["norm_out.linear.weight"] = swap_scale_shift(checkpoint.pop("final_layer.mod.weight"), dim=0)
    new_state_dict["norm_out.linear.bias"] = swap_scale_shift(checkpoint.pop("final_layer.mod.bias"), dim=0)
    new_state_dict["proj_out.weight"] = checkpoint.pop("final_layer.linear.weight")
    new_state_dict["proj_out.bias"] = checkpoint.pop("final_layer.linear.bias")

    new_state_dict["pos_frequencies"] = checkpoint.pop("pos_frequencies")

    return new_state_dict


def convert_hunyuan_video_transformer_to_diffusers(checkpoint, **kwargs):
    def remap_norm_scale_shift_(key, state_dict):
        weight = state_dict.pop(key)
        shift, scale = weight.chunk(2, dim=0)
        new_weight = torch.cat([scale, shift], dim=0)
        state_dict[key.replace("final_layer.adaLN_modulation.1", "norm_out.linear")] = new_weight

    def remap_txt_in_(key, state_dict):
        def rename_key(key):
            new_key = key.replace("individual_token_refiner.blocks", "token_refiner.refiner_blocks")
            new_key = new_key.replace("adaLN_modulation.1", "norm_out.linear")
            new_key = new_key.replace("txt_in", "context_embedder")
            new_key = new_key.replace("t_embedder.mlp.0", "time_text_embed.timestep_embedder.linear_1")
            new_key = new_key.replace("t_embedder.mlp.2", "time_text_embed.timestep_embedder.linear_2")
            new_key = new_key.replace("c_embedder", "time_text_embed.text_embedder")
            new_key = new_key.replace("mlp", "ff")
            return new_key

        if "self_attn_qkv" in key:
            weight = state_dict.pop(key)
            to_q, to_k, to_v = weight.chunk(3, dim=0)
            state_dict[rename_key(key.replace("self_attn_qkv", "attn.to_q"))] = to_q
            state_dict[rename_key(key.replace("self_attn_qkv", "attn.to_k"))] = to_k
            state_dict[rename_key(key.replace("self_attn_qkv", "attn.to_v"))] = to_v
        else:
            state_dict[rename_key(key)] = state_dict.pop(key)

    def remap_img_attn_qkv_(key, state_dict):
        weight = state_dict.pop(key)
        to_q, to_k, to_v = weight.chunk(3, dim=0)
        state_dict[key.replace("img_attn_qkv", "attn.to_q")] = to_q
        state_dict[key.replace("img_attn_qkv", "attn.to_k")] = to_k
        state_dict[key.replace("img_attn_qkv", "attn.to_v")] = to_v

    def remap_txt_attn_qkv_(key, state_dict):
        weight = state_dict.pop(key)
        to_q, to_k, to_v = weight.chunk(3, dim=0)
        state_dict[key.replace("txt_attn_qkv", "attn.add_q_proj")] = to_q
        state_dict[key.replace("txt_attn_qkv", "attn.add_k_proj")] = to_k
        state_dict[key.replace("txt_attn_qkv", "attn.add_v_proj")] = to_v

    def remap_single_transformer_blocks_(key, state_dict):
        hidden_size = 3072

        if "linear1.weight" in key:
            linear1_weight = state_dict.pop(key)
            split_size = (hidden_size, hidden_size, hidden_size, linear1_weight.size(0) - 3 * hidden_size)
            q, k, v, mlp = torch.split(linear1_weight, split_size, dim=0)
            new_key = key.replace("single_blocks", "single_transformer_blocks").removesuffix(".linear1.weight")
            state_dict[f"{new_key}.attn.to_q.weight"] = q
            state_dict[f"{new_key}.attn.to_k.weight"] = k
            state_dict[f"{new_key}.attn.to_v.weight"] = v
            state_dict[f"{new_key}.proj_mlp.weight"] = mlp

        elif "linear1.bias" in key:
            linear1_bias = state_dict.pop(key)
            split_size = (hidden_size, hidden_size, hidden_size, linear1_bias.size(0) - 3 * hidden_size)
            q_bias, k_bias, v_bias, mlp_bias = torch.split(linear1_bias, split_size, dim=0)
            new_key = key.replace("single_blocks", "single_transformer_blocks").removesuffix(".linear1.bias")
            state_dict[f"{new_key}.attn.to_q.bias"] = q_bias
            state_dict[f"{new_key}.attn.to_k.bias"] = k_bias
            state_dict[f"{new_key}.attn.to_v.bias"] = v_bias
            state_dict[f"{new_key}.proj_mlp.bias"] = mlp_bias

        else:
            new_key = key.replace("single_blocks", "single_transformer_blocks")
            new_key = new_key.replace("linear2", "proj_out")
            new_key = new_key.replace("q_norm", "attn.norm_q")
            new_key = new_key.replace("k_norm", "attn.norm_k")
            state_dict[new_key] = state_dict.pop(key)

    TRANSFORMER_KEYS_RENAME_DICT = {
        "img_in": "x_embedder",
        "time_in.mlp.0": "time_text_embed.timestep_embedder.linear_1",
        "time_in.mlp.2": "time_text_embed.timestep_embedder.linear_2",
        "guidance_in.mlp.0": "time_text_embed.guidance_embedder.linear_1",
        "guidance_in.mlp.2": "time_text_embed.guidance_embedder.linear_2",
        "vector_in.in_layer": "time_text_embed.text_embedder.linear_1",
        "vector_in.out_layer": "time_text_embed.text_embedder.linear_2",
        "double_blocks": "transformer_blocks",
        "img_attn_q_norm": "attn.norm_q",
        "img_attn_k_norm": "attn.norm_k",
        "img_attn_proj": "attn.to_out.0",
        "txt_attn_q_norm": "attn.norm_added_q",
        "txt_attn_k_norm": "attn.norm_added_k",
        "txt_attn_proj": "attn.to_add_out",
        "img_mod.linear": "norm1.linear",
        "img_norm1": "norm1.norm",
        "img_norm2": "norm2",
        "img_mlp": "ff",
        "txt_mod.linear": "norm1_context.linear",
        "txt_norm1": "norm1.norm",
        "txt_norm2": "norm2_context",
        "txt_mlp": "ff_context",
        "self_attn_proj": "attn.to_out.0",
        "modulation.linear": "norm.linear",
        "pre_norm": "norm.norm",
        "final_layer.norm_final": "norm_out.norm",
        "final_layer.linear": "proj_out",
        "fc1": "net.0.proj",
        "fc2": "net.2",
        "input_embedder": "proj_in",
    }

    TRANSFORMER_SPECIAL_KEYS_REMAP = {
        "txt_in": remap_txt_in_,
        "img_attn_qkv": remap_img_attn_qkv_,
        "txt_attn_qkv": remap_txt_attn_qkv_,
        "single_blocks": remap_single_transformer_blocks_,
        "final_layer.adaLN_modulation.1": remap_norm_scale_shift_,
    }

    def update_state_dict_(state_dict, old_key, new_key):
        state_dict[new_key] = state_dict.pop(old_key)

    for key in list(checkpoint.keys()):
        new_key = key[:]
        for replace_key, rename_key in TRANSFORMER_KEYS_RENAME_DICT.items():
            new_key = new_key.replace(replace_key, rename_key)
        update_state_dict_(checkpoint, key, new_key)

    for key in list(checkpoint.keys()):
        for special_key, handler_fn_inplace in TRANSFORMER_SPECIAL_KEYS_REMAP.items():
            if special_key not in key:
                continue
            handler_fn_inplace(key, checkpoint)

    return checkpoint


<<<<<<< HEAD
def get_keyword_types(keyword):
    r"""
    Determine the type and loading method for a given keyword.

    Parameters:
        keyword (`str`):
            The input keyword to classify.

    Returns:
        `dict`: A dictionary containing the model format, loading method,
                and various types and extra types flags.
    """

    # Initialize the status dictionary with default values
    status = {
        "checkpoint_format": None,
        "loading_method": None,
        "type": {
            "other": False,
            "hf_url": False,
            "hf_repo": False,
            "civitai_url": False,
            "local": False,
        },
        "extra_type": {
            "url": False,
            "missing_model_index": None,
        },
    }

    # Check if the keyword is an HTTP or HTTPS URL
    status["extra_type"]["url"] = bool(re.search(r"^(https?)://", keyword))

    # Check if the keyword is a file
    if os.path.isfile(keyword):
        status["type"]["local"] = True
        status["checkpoint_format"] = "single_file"
        status["loading_method"] = "from_single_file"

    # Check if the keyword is a directory
    elif os.path.isdir(keyword):
        status["type"]["local"] = True
        status["checkpoint_format"] = "diffusers"
        status["loading_method"] = "from_pretrained"
        if not os.path.exists(os.path.join(keyword, "model_index.json")):
            status["extra_type"]["missing_model_index"] = True

    # Check if the keyword is a Civitai URL
    elif keyword.startswith("https://civitai.com/"):
        status["type"]["civitai_url"] = True
        status["checkpoint_format"] = "single_file"
        status["loading_method"] = None

    # Check if the keyword starts with any valid URL prefixes
    elif any(keyword.startswith(prefix) for prefix in VALID_URL_PREFIXES):
        repo_id, weights_name = _extract_repo_id_and_weights_name(keyword)
        if weights_name:
            status["type"]["hf_url"] = True
            status["checkpoint_format"] = "single_file"
            status["loading_method"] = "from_single_file"
        else:
            status["type"]["hf_repo"] = True
            status["checkpoint_format"] = "diffusers"
            status["loading_method"] = "from_pretrained"

    # Check if the keyword matches a Hugging Face repository format
    elif re.match(r"^[^/]+/[^/]+$", keyword):
        status["type"]["hf_repo"] = True
        status["checkpoint_format"] = "diffusers"
        status["loading_method"] = "from_pretrained"

    # If none of the above apply
    else:
        status["type"]["other"] = True
        status["checkpoint_format"] = None
        status["loading_method"] = None

    return status
=======
def convert_auraflow_transformer_checkpoint_to_diffusers(checkpoint, **kwargs):
    converted_state_dict = {}
    state_dict_keys = list(checkpoint.keys())

    # Handle register tokens and positional embeddings
    converted_state_dict["register_tokens"] = checkpoint.pop("register_tokens", None)

    # Handle time step projection
    converted_state_dict["time_step_proj.linear_1.weight"] = checkpoint.pop("t_embedder.mlp.0.weight", None)
    converted_state_dict["time_step_proj.linear_1.bias"] = checkpoint.pop("t_embedder.mlp.0.bias", None)
    converted_state_dict["time_step_proj.linear_2.weight"] = checkpoint.pop("t_embedder.mlp.2.weight", None)
    converted_state_dict["time_step_proj.linear_2.bias"] = checkpoint.pop("t_embedder.mlp.2.bias", None)

    # Handle context embedder
    converted_state_dict["context_embedder.weight"] = checkpoint.pop("cond_seq_linear.weight", None)

    # Calculate the number of layers
    def calculate_layers(keys, key_prefix):
        layers = set()
        for k in keys:
            if key_prefix in k:
                layer_num = int(k.split(".")[1])  # get the layer number
                layers.add(layer_num)
        return len(layers)

    mmdit_layers = calculate_layers(state_dict_keys, key_prefix="double_layers")
    single_dit_layers = calculate_layers(state_dict_keys, key_prefix="single_layers")

    # MMDiT blocks
    for i in range(mmdit_layers):
        # Feed-forward
        path_mapping = {"mlpX": "ff", "mlpC": "ff_context"}
        weight_mapping = {"c_fc1": "linear_1", "c_fc2": "linear_2", "c_proj": "out_projection"}
        for orig_k, diffuser_k in path_mapping.items():
            for k, v in weight_mapping.items():
                converted_state_dict[f"joint_transformer_blocks.{i}.{diffuser_k}.{v}.weight"] = checkpoint.pop(
                    f"double_layers.{i}.{orig_k}.{k}.weight", None
                )

        # Norms
        path_mapping = {"modX": "norm1", "modC": "norm1_context"}
        for orig_k, diffuser_k in path_mapping.items():
            converted_state_dict[f"joint_transformer_blocks.{i}.{diffuser_k}.linear.weight"] = checkpoint.pop(
                f"double_layers.{i}.{orig_k}.1.weight", None
            )

        # Attentions
        x_attn_mapping = {"w2q": "to_q", "w2k": "to_k", "w2v": "to_v", "w2o": "to_out.0"}
        context_attn_mapping = {"w1q": "add_q_proj", "w1k": "add_k_proj", "w1v": "add_v_proj", "w1o": "to_add_out"}
        for attn_mapping in [x_attn_mapping, context_attn_mapping]:
            for k, v in attn_mapping.items():
                converted_state_dict[f"joint_transformer_blocks.{i}.attn.{v}.weight"] = checkpoint.pop(
                    f"double_layers.{i}.attn.{k}.weight", None
                )

    # Single-DiT blocks
    for i in range(single_dit_layers):
        # Feed-forward
        mapping = {"c_fc1": "linear_1", "c_fc2": "linear_2", "c_proj": "out_projection"}
        for k, v in mapping.items():
            converted_state_dict[f"single_transformer_blocks.{i}.ff.{v}.weight"] = checkpoint.pop(
                f"single_layers.{i}.mlp.{k}.weight", None
            )

        # Norms
        converted_state_dict[f"single_transformer_blocks.{i}.norm1.linear.weight"] = checkpoint.pop(
            f"single_layers.{i}.modCX.1.weight", None
        )

        # Attentions
        x_attn_mapping = {"w1q": "to_q", "w1k": "to_k", "w1v": "to_v", "w1o": "to_out.0"}
        for k, v in x_attn_mapping.items():
            converted_state_dict[f"single_transformer_blocks.{i}.attn.{v}.weight"] = checkpoint.pop(
                f"single_layers.{i}.attn.{k}.weight", None
            )
    # Final blocks
    converted_state_dict["proj_out.weight"] = checkpoint.pop("final_linear.weight", None)

    # Handle the final norm layer
    norm_weight = checkpoint.pop("modF.1.weight", None)
    if norm_weight is not None:
        converted_state_dict["norm_out.linear.weight"] = swap_scale_shift(norm_weight, dim=None)
    else:
        converted_state_dict["norm_out.linear.weight"] = None

    converted_state_dict["pos_embed.pos_embed"] = checkpoint.pop("positional_encoding")
    converted_state_dict["pos_embed.proj.weight"] = checkpoint.pop("init_x_linear.weight")
    converted_state_dict["pos_embed.proj.bias"] = checkpoint.pop("init_x_linear.bias")

    return converted_state_dict
>>>>>>> a6f043a8
<|MERGE_RESOLUTION|>--- conflicted
+++ resolved
@@ -2702,7 +2702,98 @@
     return checkpoint
 
 
-<<<<<<< HEAD
+def convert_auraflow_transformer_checkpoint_to_diffusers(checkpoint, **kwargs):
+    converted_state_dict = {}
+    state_dict_keys = list(checkpoint.keys())
+
+    # Handle register tokens and positional embeddings
+    converted_state_dict["register_tokens"] = checkpoint.pop("register_tokens", None)
+
+    # Handle time step projection
+    converted_state_dict["time_step_proj.linear_1.weight"] = checkpoint.pop("t_embedder.mlp.0.weight", None)
+    converted_state_dict["time_step_proj.linear_1.bias"] = checkpoint.pop("t_embedder.mlp.0.bias", None)
+    converted_state_dict["time_step_proj.linear_2.weight"] = checkpoint.pop("t_embedder.mlp.2.weight", None)
+    converted_state_dict["time_step_proj.linear_2.bias"] = checkpoint.pop("t_embedder.mlp.2.bias", None)
+
+    # Handle context embedder
+    converted_state_dict["context_embedder.weight"] = checkpoint.pop("cond_seq_linear.weight", None)
+
+    # Calculate the number of layers
+    def calculate_layers(keys, key_prefix):
+        layers = set()
+        for k in keys:
+            if key_prefix in k:
+                layer_num = int(k.split(".")[1])  # get the layer number
+                layers.add(layer_num)
+        return len(layers)
+
+    mmdit_layers = calculate_layers(state_dict_keys, key_prefix="double_layers")
+    single_dit_layers = calculate_layers(state_dict_keys, key_prefix="single_layers")
+
+    # MMDiT blocks
+    for i in range(mmdit_layers):
+        # Feed-forward
+        path_mapping = {"mlpX": "ff", "mlpC": "ff_context"}
+        weight_mapping = {"c_fc1": "linear_1", "c_fc2": "linear_2", "c_proj": "out_projection"}
+        for orig_k, diffuser_k in path_mapping.items():
+            for k, v in weight_mapping.items():
+                converted_state_dict[f"joint_transformer_blocks.{i}.{diffuser_k}.{v}.weight"] = checkpoint.pop(
+                    f"double_layers.{i}.{orig_k}.{k}.weight", None
+                )
+
+        # Norms
+        path_mapping = {"modX": "norm1", "modC": "norm1_context"}
+        for orig_k, diffuser_k in path_mapping.items():
+            converted_state_dict[f"joint_transformer_blocks.{i}.{diffuser_k}.linear.weight"] = checkpoint.pop(
+                f"double_layers.{i}.{orig_k}.1.weight", None
+            )
+
+        # Attentions
+        x_attn_mapping = {"w2q": "to_q", "w2k": "to_k", "w2v": "to_v", "w2o": "to_out.0"}
+        context_attn_mapping = {"w1q": "add_q_proj", "w1k": "add_k_proj", "w1v": "add_v_proj", "w1o": "to_add_out"}
+        for attn_mapping in [x_attn_mapping, context_attn_mapping]:
+            for k, v in attn_mapping.items():
+                converted_state_dict[f"joint_transformer_blocks.{i}.attn.{v}.weight"] = checkpoint.pop(
+                    f"double_layers.{i}.attn.{k}.weight", None
+                )
+
+    # Single-DiT blocks
+    for i in range(single_dit_layers):
+        # Feed-forward
+        mapping = {"c_fc1": "linear_1", "c_fc2": "linear_2", "c_proj": "out_projection"}
+        for k, v in mapping.items():
+            converted_state_dict[f"single_transformer_blocks.{i}.ff.{v}.weight"] = checkpoint.pop(
+                f"single_layers.{i}.mlp.{k}.weight", None
+            )
+
+        # Norms
+        converted_state_dict[f"single_transformer_blocks.{i}.norm1.linear.weight"] = checkpoint.pop(
+            f"single_layers.{i}.modCX.1.weight", None
+        )
+
+        # Attentions
+        x_attn_mapping = {"w1q": "to_q", "w1k": "to_k", "w1v": "to_v", "w1o": "to_out.0"}
+        for k, v in x_attn_mapping.items():
+            converted_state_dict[f"single_transformer_blocks.{i}.attn.{v}.weight"] = checkpoint.pop(
+                f"single_layers.{i}.attn.{k}.weight", None
+            )
+    # Final blocks
+    converted_state_dict["proj_out.weight"] = checkpoint.pop("final_linear.weight", None)
+
+    # Handle the final norm layer
+    norm_weight = checkpoint.pop("modF.1.weight", None)
+    if norm_weight is not None:
+        converted_state_dict["norm_out.linear.weight"] = swap_scale_shift(norm_weight, dim=None)
+    else:
+        converted_state_dict["norm_out.linear.weight"] = None
+
+    converted_state_dict["pos_embed.pos_embed"] = checkpoint.pop("positional_encoding")
+    converted_state_dict["pos_embed.proj.weight"] = checkpoint.pop("init_x_linear.weight")
+    converted_state_dict["pos_embed.proj.bias"] = checkpoint.pop("init_x_linear.bias")
+
+    return converted_state_dict
+
+
 def get_keyword_types(keyword):
     r"""
     Determine the type and loading method for a given keyword.
@@ -2780,96 +2871,4 @@
         status["checkpoint_format"] = None
         status["loading_method"] = None
 
-    return status
-=======
-def convert_auraflow_transformer_checkpoint_to_diffusers(checkpoint, **kwargs):
-    converted_state_dict = {}
-    state_dict_keys = list(checkpoint.keys())
-
-    # Handle register tokens and positional embeddings
-    converted_state_dict["register_tokens"] = checkpoint.pop("register_tokens", None)
-
-    # Handle time step projection
-    converted_state_dict["time_step_proj.linear_1.weight"] = checkpoint.pop("t_embedder.mlp.0.weight", None)
-    converted_state_dict["time_step_proj.linear_1.bias"] = checkpoint.pop("t_embedder.mlp.0.bias", None)
-    converted_state_dict["time_step_proj.linear_2.weight"] = checkpoint.pop("t_embedder.mlp.2.weight", None)
-    converted_state_dict["time_step_proj.linear_2.bias"] = checkpoint.pop("t_embedder.mlp.2.bias", None)
-
-    # Handle context embedder
-    converted_state_dict["context_embedder.weight"] = checkpoint.pop("cond_seq_linear.weight", None)
-
-    # Calculate the number of layers
-    def calculate_layers(keys, key_prefix):
-        layers = set()
-        for k in keys:
-            if key_prefix in k:
-                layer_num = int(k.split(".")[1])  # get the layer number
-                layers.add(layer_num)
-        return len(layers)
-
-    mmdit_layers = calculate_layers(state_dict_keys, key_prefix="double_layers")
-    single_dit_layers = calculate_layers(state_dict_keys, key_prefix="single_layers")
-
-    # MMDiT blocks
-    for i in range(mmdit_layers):
-        # Feed-forward
-        path_mapping = {"mlpX": "ff", "mlpC": "ff_context"}
-        weight_mapping = {"c_fc1": "linear_1", "c_fc2": "linear_2", "c_proj": "out_projection"}
-        for orig_k, diffuser_k in path_mapping.items():
-            for k, v in weight_mapping.items():
-                converted_state_dict[f"joint_transformer_blocks.{i}.{diffuser_k}.{v}.weight"] = checkpoint.pop(
-                    f"double_layers.{i}.{orig_k}.{k}.weight", None
-                )
-
-        # Norms
-        path_mapping = {"modX": "norm1", "modC": "norm1_context"}
-        for orig_k, diffuser_k in path_mapping.items():
-            converted_state_dict[f"joint_transformer_blocks.{i}.{diffuser_k}.linear.weight"] = checkpoint.pop(
-                f"double_layers.{i}.{orig_k}.1.weight", None
-            )
-
-        # Attentions
-        x_attn_mapping = {"w2q": "to_q", "w2k": "to_k", "w2v": "to_v", "w2o": "to_out.0"}
-        context_attn_mapping = {"w1q": "add_q_proj", "w1k": "add_k_proj", "w1v": "add_v_proj", "w1o": "to_add_out"}
-        for attn_mapping in [x_attn_mapping, context_attn_mapping]:
-            for k, v in attn_mapping.items():
-                converted_state_dict[f"joint_transformer_blocks.{i}.attn.{v}.weight"] = checkpoint.pop(
-                    f"double_layers.{i}.attn.{k}.weight", None
-                )
-
-    # Single-DiT blocks
-    for i in range(single_dit_layers):
-        # Feed-forward
-        mapping = {"c_fc1": "linear_1", "c_fc2": "linear_2", "c_proj": "out_projection"}
-        for k, v in mapping.items():
-            converted_state_dict[f"single_transformer_blocks.{i}.ff.{v}.weight"] = checkpoint.pop(
-                f"single_layers.{i}.mlp.{k}.weight", None
-            )
-
-        # Norms
-        converted_state_dict[f"single_transformer_blocks.{i}.norm1.linear.weight"] = checkpoint.pop(
-            f"single_layers.{i}.modCX.1.weight", None
-        )
-
-        # Attentions
-        x_attn_mapping = {"w1q": "to_q", "w1k": "to_k", "w1v": "to_v", "w1o": "to_out.0"}
-        for k, v in x_attn_mapping.items():
-            converted_state_dict[f"single_transformer_blocks.{i}.attn.{v}.weight"] = checkpoint.pop(
-                f"single_layers.{i}.attn.{k}.weight", None
-            )
-    # Final blocks
-    converted_state_dict["proj_out.weight"] = checkpoint.pop("final_linear.weight", None)
-
-    # Handle the final norm layer
-    norm_weight = checkpoint.pop("modF.1.weight", None)
-    if norm_weight is not None:
-        converted_state_dict["norm_out.linear.weight"] = swap_scale_shift(norm_weight, dim=None)
-    else:
-        converted_state_dict["norm_out.linear.weight"] = None
-
-    converted_state_dict["pos_embed.pos_embed"] = checkpoint.pop("positional_encoding")
-    converted_state_dict["pos_embed.proj.weight"] = checkpoint.pop("init_x_linear.weight")
-    converted_state_dict["pos_embed.proj.bias"] = checkpoint.pop("init_x_linear.bias")
-
-    return converted_state_dict
->>>>>>> a6f043a8
+    return status