# Copyright 2024 The HuggingFace Team. All rights reserved.
#
# Licensed under the Apache License, Version 2.0 (the "License");
# you may not use this file except in compliance with the License.
# You may obtain a copy of the License at
#
#     http://www.apache.org/licenses/LICENSE-2.0
#
# Unless required by applicable law or agreed to in writing, software
# distributed under the License is distributed on an "AS IS" BASIS,
# WITHOUT WARRANTIES OR CONDITIONS OF ANY KIND, either express or implied.
# See the License for the specific language governing permissions and
# limitations under the License.
import importlib
import inspect
import os

import torch
from huggingface_hub import snapshot_download
from huggingface_hub.utils import LocalEntryNotFoundError, validate_hf_hub_args
from packaging import version

from ..utils import deprecate, is_transformers_available, logging
from .single_file_utils import (
    SingleFileComponentError,
    _is_legacy_scheduler_kwargs,
    _is_model_weights_in_cached_folder,
    _legacy_load_clip_tokenizer,
    _legacy_load_safety_checker,
    _legacy_load_scheduler,
    create_diffusers_clip_model_from_ldm,
    create_diffusers_t5_model_from_checkpoint,
    fetch_diffusers_config,
    fetch_original_config,
    get_keyword_types,
    is_clip_model_in_single_file,
    is_t5_in_single_file,
    load_single_file_checkpoint,
)


logger = logging.get_logger(__name__)

# Legacy behaviour. `from_single_file` does not load the safety checker unless explicitly provided
SINGLE_FILE_OPTIONAL_COMPONENTS = ["safety_checker"]

if is_transformers_available():
    import transformers
    from transformers import PreTrainedModel, PreTrainedTokenizer


def load_single_file_sub_model(
    library_name,
    class_name,
    name,
    checkpoint,
    pipelines,
    is_pipeline_module,
    cached_model_config_path,
    original_config=None,
    local_files_only=False,
    torch_dtype=None,
    is_legacy_loading=False,
    **kwargs,
):
    if is_pipeline_module:
        pipeline_module = getattr(pipelines, library_name)
        class_obj = getattr(pipeline_module, class_name)
    else:
        # else we just import it from the library.
        library = importlib.import_module(library_name)
        class_obj = getattr(library, class_name)

    if is_transformers_available():
        transformers_version = version.parse(version.parse(transformers.__version__).base_version)
    else:
        transformers_version = "N/A"

    is_transformers_model = (
        is_transformers_available()
        and issubclass(class_obj, PreTrainedModel)
        and transformers_version >= version.parse("4.20.0")
    )
    is_tokenizer = (
        is_transformers_available()
        and issubclass(class_obj, PreTrainedTokenizer)
        and transformers_version >= version.parse("4.20.0")
    )

    diffusers_module = importlib.import_module(__name__.split(".")[0])
    is_diffusers_single_file_model = issubclass(class_obj, diffusers_module.FromOriginalModelMixin)
    is_diffusers_model = issubclass(class_obj, diffusers_module.ModelMixin)
    is_diffusers_scheduler = issubclass(class_obj, diffusers_module.SchedulerMixin)

    if is_diffusers_single_file_model:
        load_method = getattr(class_obj, "from_single_file")

        # We cannot provide two different config options to the `from_single_file` method
        # Here we have to ignore loading the config from `cached_model_config_path` if `original_config` is provided
        if original_config:
            cached_model_config_path = None

        loaded_sub_model = load_method(
            pretrained_model_link_or_path_or_dict=checkpoint,
            original_config=original_config,
            config=cached_model_config_path,
            subfolder=name,
            torch_dtype=torch_dtype,
            local_files_only=local_files_only,
            **kwargs,
        )

    elif is_transformers_model and is_clip_model_in_single_file(class_obj, checkpoint):
        loaded_sub_model = create_diffusers_clip_model_from_ldm(
            class_obj,
            checkpoint=checkpoint,
            config=cached_model_config_path,
            subfolder=name,
            torch_dtype=torch_dtype,
            local_files_only=local_files_only,
            is_legacy_loading=is_legacy_loading,
        )

    elif is_transformers_model and is_t5_in_single_file(checkpoint):
        loaded_sub_model = create_diffusers_t5_model_from_checkpoint(
            class_obj,
            checkpoint=checkpoint,
            config=cached_model_config_path,
            subfolder=name,
            torch_dtype=torch_dtype,
            local_files_only=local_files_only,
        )

    elif is_tokenizer and is_legacy_loading:
        loaded_sub_model = _legacy_load_clip_tokenizer(
            class_obj, checkpoint=checkpoint, config=cached_model_config_path, local_files_only=local_files_only
        )

    elif is_diffusers_scheduler and (is_legacy_loading or _is_legacy_scheduler_kwargs(kwargs)):
        loaded_sub_model = _legacy_load_scheduler(
            class_obj, checkpoint=checkpoint, component_name=name, original_config=original_config, **kwargs
        )

    else:
        if not hasattr(class_obj, "from_pretrained"):
            raise ValueError(
                (
                    f"The component {class_obj.__name__} cannot be loaded as it does not seem to have"
                    " a supported loading method."
                )
            )

        loading_kwargs = {}
        loading_kwargs.update(
            {
                "pretrained_model_name_or_path": cached_model_config_path,
                "subfolder": name,
                "local_files_only": local_files_only,
            }
        )

        # Schedulers and Tokenizers don't make use of torch_dtype
        # Skip passing it to those objects
        if issubclass(class_obj, torch.nn.Module):
            loading_kwargs.update({"torch_dtype": torch_dtype})

        if is_diffusers_model or is_transformers_model:
            if not _is_model_weights_in_cached_folder(cached_model_config_path, name):
                raise SingleFileComponentError(
                    f"Failed to load {class_name}. Weights for this component appear to be missing in the checkpoint."
                )

        load_method = getattr(class_obj, "from_pretrained")
        loaded_sub_model = load_method(**loading_kwargs)

    return loaded_sub_model


def _map_component_types_to_config_dict(component_types):
    diffusers_module = importlib.import_module(__name__.split(".")[0])
    config_dict = {}
    component_types.pop("self", None)

    if is_transformers_available():
        transformers_version = version.parse(version.parse(transformers.__version__).base_version)
    else:
        transformers_version = "N/A"

    for component_name, component_value in component_types.items():
        is_diffusers_model = issubclass(component_value[0], diffusers_module.ModelMixin)
        is_scheduler_enum = component_value[0].__name__ == "KarrasDiffusionSchedulers"
        is_scheduler = issubclass(component_value[0], diffusers_module.SchedulerMixin)

        is_transformers_model = (
            is_transformers_available()
            and issubclass(component_value[0], PreTrainedModel)
            and transformers_version >= version.parse("4.20.0")
        )
        is_transformers_tokenizer = (
            is_transformers_available()
            and issubclass(component_value[0], PreTrainedTokenizer)
            and transformers_version >= version.parse("4.20.0")
        )

        if is_diffusers_model and component_name not in SINGLE_FILE_OPTIONAL_COMPONENTS:
            config_dict[component_name] = ["diffusers", component_value[0].__name__]

        elif is_scheduler_enum or is_scheduler:
            if is_scheduler_enum:
                # Since we cannot fetch a scheduler config from the hub, we default to DDIMScheduler
                # if the type hint is a KarrassDiffusionSchedulers enum
                config_dict[component_name] = ["diffusers", "DDIMScheduler"]

            elif is_scheduler:
                config_dict[component_name] = ["diffusers", component_value[0].__name__]

        elif (
            is_transformers_model or is_transformers_tokenizer
        ) and component_name not in SINGLE_FILE_OPTIONAL_COMPONENTS:
            config_dict[component_name] = ["transformers", component_value[0].__name__]

        else:
            config_dict[component_name] = [None, None]

    return config_dict


def _infer_pipeline_config_dict(pipeline_class):
    parameters = inspect.signature(pipeline_class.__init__).parameters
    required_parameters = {k: v for k, v in parameters.items() if v.default == inspect._empty}
    component_types = pipeline_class._get_signature_types()

    # Ignore parameters that are not required for the pipeline
    component_types = {k: v for k, v in component_types.items() if k in required_parameters}
    config_dict = _map_component_types_to_config_dict(component_types)

    return config_dict


def _download_diffusers_model_config_from_hub(
    pretrained_model_name_or_path,
    cache_dir,
    revision,
    proxies,
    force_download=None,
    local_files_only=None,
    token=None,
):
    allow_patterns = ["**/*.json", "*.json", "*.txt", "**/*.txt", "**/*.model"]
    cached_model_path = snapshot_download(
        pretrained_model_name_or_path,
        cache_dir=cache_dir,
        revision=revision,
        proxies=proxies,
        force_download=force_download,
        local_files_only=local_files_only,
        token=token,
        allow_patterns=allow_patterns,
    )

    return cached_model_path


class FromSingleFileMixin:
    """
    Load model weights saved in the `.ckpt` format into a [`DiffusionPipeline`].
    """

    @classmethod
    @validate_hf_hub_args
    def from_single_file(cls, pretrained_model_link_or_path, **kwargs):
        r"""
        Instantiate a [`DiffusionPipeline`] from pretrained pipeline weights saved in the `.ckpt` or `.safetensors`
        format. The pipeline is set in evaluation mode (`model.eval()`) by default.

        Parameters:
            pretrained_model_link_or_path (`str` or `os.PathLike`, *optional*):
                Can be either:
                    - A link to the `.ckpt` file (for example
                      `"https://huggingface.co/<repo_id>/blob/main/<path_to_file>.ckpt"`) on the Hub.
                    - A path to a *file* containing all pipeline weights.
            torch_dtype (`str` or `torch.dtype`, *optional*):
                Override the default `torch.dtype` and load the model with another dtype.
            force_download (`bool`, *optional*, defaults to `False`):
                Whether or not to force the (re-)download of the model weights and configuration files, overriding the
                cached versions if they exist.
            cache_dir (`Union[str, os.PathLike]`, *optional*):
                Path to a directory where a downloaded pretrained model configuration is cached if the standard cache
                is not used.

            proxies (`Dict[str, str]`, *optional*):
                A dictionary of proxy servers to use by protocol or endpoint, for example, `{'http': 'foo.bar:3128',
                'http://hostname': 'foo.bar:4012'}`. The proxies are used on each request.
            local_files_only (`bool`, *optional*, defaults to `False`):
                Whether to only load local model weights and configuration files or not. If set to `True`, the model
                won't be downloaded from the Hub.
            token (`str` or *bool*, *optional*):
                The token to use as HTTP bearer authorization for remote files. If `True`, the token generated from
                `diffusers-cli login` (stored in `~/.huggingface`) is used.
            revision (`str`, *optional*, defaults to `"main"`):
                The specific model version to use. It can be a branch name, a tag name, a commit id, or any identifier
                allowed by Git.
            original_config_file (`str`, *optional*):
                The path to the original config file that was used to train the model. If not provided, the config file
                will be inferred from the checkpoint file.
            config (`str`, *optional*):
                Can be either:
                    - A string, the *repo id* (for example `CompVis/ldm-text2im-large-256`) of a pretrained pipeline
                      hosted on the Hub.
                    - A path to a *directory* (for example `./my_pipeline_directory/`) containing the pipeline
                      component configs in Diffusers format.
            checkpoint (`dict`, *optional*):
                The loaded state dictionary of the model.
            kwargs (remaining dictionary of keyword arguments, *optional*):
                Can be used to overwrite load and saveable variables (the pipeline components of the specific pipeline
                class). The overwritten components are passed directly to the pipelines `__init__` method. See example
                below for more information.

        Examples:

        ```py
        >>> from diffusers import StableDiffusionPipeline

        >>> # Download pipeline from huggingface.co and cache.
        >>> pipeline = StableDiffusionPipeline.from_single_file(
        ...     "https://huggingface.co/WarriorMama777/OrangeMixs/blob/main/Models/AbyssOrangeMix/AbyssOrangeMix.safetensors"
        ... )

        >>> # Download pipeline from local file
        >>> # file is downloaded under ./v1-5-pruned-emaonly.ckpt
        >>> pipeline = StableDiffusionPipeline.from_single_file("./v1-5-pruned-emaonly.ckpt")

        >>> # Enable float16 and move to GPU
        >>> pipeline = StableDiffusionPipeline.from_single_file(
        ...     "https://huggingface.co/stable-diffusion-v1-5/stable-diffusion-v1-5/blob/main/v1-5-pruned-emaonly.ckpt",
        ...     torch_dtype=torch.float16,
        ... )
        >>> pipeline.to("cuda")
        ```

        """
        original_config_file = kwargs.pop("original_config_file", None)
        config = kwargs.pop("config", None)
        original_config = kwargs.pop("original_config", None)

        if original_config_file is not None:
            deprecation_message = (
                "`original_config_file` argument is deprecated and will be removed in future versions."
                "please use the `original_config` argument instead."
            )
            deprecate("original_config_file", "1.0.0", deprecation_message)
            original_config = original_config_file

        force_download = kwargs.pop("force_download", False)
        proxies = kwargs.pop("proxies", None)
        token = kwargs.pop("token", None)
        cache_dir = kwargs.pop("cache_dir", None)
        local_files_only = kwargs.pop("local_files_only", False)
        revision = kwargs.pop("revision", None)
        torch_dtype = kwargs.pop("torch_dtype", None)
        checkpoint = kwargs.pop("checkpoint", None)

        is_legacy_loading = False

        # We shouldn't allow configuring individual models components through a Pipeline creation method
        # These model kwargs should be deprecated
        scaling_factor = kwargs.get("scaling_factor", None)
        if scaling_factor is not None:
            deprecation_message = (
                "Passing the `scaling_factor` argument to `from_single_file is deprecated "
                "and will be ignored in future versions."
            )
            deprecate("scaling_factor", "1.0.0", deprecation_message)

        if original_config is not None:
            original_config = fetch_original_config(original_config, local_files_only=local_files_only)

        from ..pipelines.pipeline_utils import _get_pipeline_class

<<<<<<< HEAD
        pipeline_class = _get_pipeline_class(cls, config=None)
=======
        pipeline_class = _get_pipeline_class(cls, class_name=cls.__name__, config=None)
>>>>>>> 32ce3a65

        if checkpoint is None:
            checkpoint = load_single_file_checkpoint(
                pretrained_model_link_or_path,
                force_download=force_download,
                proxies=proxies,
                token=token,
                cache_dir=cache_dir,
                local_files_only=local_files_only,
                revision=revision,
            )

        if config is None:
            config = fetch_diffusers_config(checkpoint)
            default_pretrained_model_config_name = config["pretrained_model_name_or_path"]
        else:
            default_pretrained_model_config_name = config

        if not os.path.isdir(default_pretrained_model_config_name):
            # Provided config is a repo_id
            if default_pretrained_model_config_name.count("/") > 1:
                raise ValueError(
                    f'The provided config "{config}"'
                    " is neither a valid local path nor a valid repo id. Please check the parameter."
                )
            try:
                # Attempt to download the config files for the pipeline
                cached_model_config_path = _download_diffusers_model_config_from_hub(
                    default_pretrained_model_config_name,
                    cache_dir=cache_dir,
                    revision=revision,
                    proxies=proxies,
                    force_download=force_download,
                    local_files_only=local_files_only,
                    token=token,
                )
                config_dict = pipeline_class.load_config(cached_model_config_path)

            except LocalEntryNotFoundError:
                # `local_files_only=True` but a local diffusers format model config is not available in the cache
                # If `original_config` is not provided, we need override `local_files_only` to False
                # to fetch the config files from the hub so that we have a way
                # to configure the pipeline components.

                if original_config is None:
                    logger.warning(
                        "`local_files_only` is True but no local configs were found for this checkpoint.\n"
                        "Attempting to download the necessary config files for this pipeline.\n"
                    )
                    cached_model_config_path = _download_diffusers_model_config_from_hub(
                        default_pretrained_model_config_name,
                        cache_dir=cache_dir,
                        revision=revision,
                        proxies=proxies,
                        force_download=force_download,
                        local_files_only=False,
                        token=token,
                    )
                    config_dict = pipeline_class.load_config(cached_model_config_path)

                else:
                    # For backwards compatibility
                    # If `original_config` is provided, then we need to assume we are using legacy loading for pipeline components
                    logger.warning(
                        "Detected legacy `from_single_file` loading behavior. Attempting to create the pipeline based on inferred components.\n"
                        "This may lead to errors if the model components are not correctly inferred. \n"
                        "To avoid this warning, please explicity pass the `config` argument to `from_single_file` with a path to a local diffusers model repo \n"
                        "e.g. `from_single_file(<my model checkpoint path>, config=<path to local diffusers model repo>) \n"
                        "or run `from_single_file` with `local_files_only=False` first to update the local cache directory with "
                        "the necessary config files.\n"
                    )
                    is_legacy_loading = True
                    cached_model_config_path = None

                    config_dict = _infer_pipeline_config_dict(pipeline_class)
                    config_dict["_class_name"] = pipeline_class.__name__

        else:
            # Provided config is a path to a local directory attempt to load directly.
            cached_model_config_path = default_pretrained_model_config_name
            config_dict = pipeline_class.load_config(cached_model_config_path)

        #   pop out "_ignore_files" as it is only needed for download
        config_dict.pop("_ignore_files", None)

        expected_modules, optional_kwargs = pipeline_class._get_signature_keys(cls)
        passed_class_obj = {k: kwargs.pop(k) for k in expected_modules if k in kwargs}
        passed_pipe_kwargs = {k: kwargs.pop(k) for k in optional_kwargs if k in kwargs}

        init_dict, unused_kwargs, _ = pipeline_class.extract_init_dict(config_dict, **kwargs)
        init_kwargs = {k: init_dict.pop(k) for k in optional_kwargs if k in init_dict}
        init_kwargs = {**init_kwargs, **passed_pipe_kwargs}

        if len(unused_kwargs) > 0:
            logger.warning(
                f"Keyword arguments {unused_kwargs} are not expected by {pipeline_class.__name__} and will be ignored."
            )

        from diffusers import pipelines

        # remove `null` components
        def load_module(name, value):
            if value[0] is None:
                return False
            if name in passed_class_obj and passed_class_obj[name] is None:
                return False
            if name in SINGLE_FILE_OPTIONAL_COMPONENTS:
                return False

            return True

        init_dict = {k: v for k, v in init_dict.items() if load_module(k, v)}

        for name, (library_name, class_name) in logging.tqdm(
            sorted(init_dict.items()), desc="Loading pipeline components..."
        ):
            loaded_sub_model = None
            is_pipeline_module = hasattr(pipelines, library_name)

            if name in passed_class_obj:
                loaded_sub_model = passed_class_obj[name]

            else:
                try:
                    loaded_sub_model = load_single_file_sub_model(
                        library_name=library_name,
                        class_name=class_name,
                        name=name,
                        checkpoint=checkpoint,
                        is_pipeline_module=is_pipeline_module,
                        cached_model_config_path=cached_model_config_path,
                        pipelines=pipelines,
                        torch_dtype=torch_dtype,
                        original_config=original_config,
                        local_files_only=local_files_only,
                        is_legacy_loading=is_legacy_loading,
                        **kwargs,
                    )
                except SingleFileComponentError as e:
                    raise SingleFileComponentError(
                        (
                            f"{e.message}\n"
                            f"Please load the component before passing it in as an argument to `from_single_file`.\n"
                            f"\n"
                            f"{name} = {class_name}.from_pretrained('...')\n"
                            f"pipe = {pipeline_class.__name__}.from_single_file(<checkpoint path>, {name}={name})\n"
                            f"\n"
                        )
                    )

            init_kwargs[name] = loaded_sub_model

        missing_modules = set(expected_modules) - set(init_kwargs.keys())
        passed_modules = list(passed_class_obj.keys())
        optional_modules = pipeline_class._optional_components

        if len(missing_modules) > 0 and missing_modules <= set(passed_modules + optional_modules):
            for module in missing_modules:
                init_kwargs[module] = passed_class_obj.get(module, None)
        elif len(missing_modules) > 0:
            passed_modules = set(list(init_kwargs.keys()) + list(passed_class_obj.keys())) - optional_kwargs
            raise ValueError(
                f"Pipeline {pipeline_class} expected {expected_modules}, but only {passed_modules} were passed."
            )

        # deprecated kwargs
        load_safety_checker = kwargs.pop("load_safety_checker", None)
        if load_safety_checker is not None:
            deprecation_message = (
                "Please pass instances of `StableDiffusionSafetyChecker` and `AutoImageProcessor`"
                "using the `safety_checker` and `feature_extractor` arguments in `from_single_file`"
            )
            deprecate("load_safety_checker", "1.0.0", deprecation_message)

            safety_checker_components = _legacy_load_safety_checker(local_files_only, torch_dtype)
            init_kwargs.update(safety_checker_components)

        pipe = pipeline_class(**init_kwargs)

        return pipe

    @classmethod
    @validate_hf_hub_args
    def from_auto(cls, pretrained_model_name_or_path, **kwargs):
        r"""
        Instantiate a PyTorch diffusion pipeline from pretrained pipeline weights.

        The pipeline is set in evaluation mode (`model.eval()`) by default.

        If you get the error message below, you need to finetune the weights for your downstream task:

        ```
        Some weights of UNet2DConditionModel were not initialized from the model checkpoint at runwayml/stable-diffusion-v1-5 and are newly initialized because the shapes did not match:
        - conv_in.weight: found shape torch.Size([320, 4, 3, 3]) in the checkpoint and torch.Size([320, 9, 3, 3]) in the model instantiated
        You should probably TRAIN this model on a down-stream task to be able to use it for predictions and inference.
        ```

        Parameters:
            pretrained_model_name_or_path (`str` or `os.PathLike`, *optional*):
                Can be either:
                    - A string, the *repo id* (for example `CompVis/ldm-text2im-large-256`) of a pretrained pipeline
                      hosted on the Hub.
                    - A path to a *directory* (for example `./my_pipeline_directory/`) containing pipeline weights
                      saved using
                    [`~DiffusionPipeline.save_pretrained`].
                    - A link to the `.ckpt` file (for example
                      `"https://huggingface.co/<repo_id>/blob/main/<path_to_file>.ckpt"`) on the Hub.
                    - A path to a *file* containing all pipeline weights.
            torch_dtype (`str` or `torch.dtype`, *optional*):
                Override the default `torch.dtype` and load the model with another dtype. If "auto" is passed, the
                dtype is automatically derived from the model's weights.
            custom_pipeline (`str`, *optional*):

                <Tip warning={true}>

                🧪 This is an experimental feature and may change in the future.

                </Tip>

                Can be either:

                    - A string, the *repo id* (for example `hf-internal-testing/diffusers-dummy-pipeline`) of a custom
                      pipeline hosted on the Hub. The repository must contain a file called pipeline.py that defines
                      the custom pipeline.
                    - A string, the *file name* of a community pipeline hosted on GitHub under
                      [Community](https://github.com/huggingface/diffusers/tree/main/examples/community). Valid file
                      names must match the file name and not the pipeline script (`clip_guided_stable_diffusion`
                      instead of `clip_guided_stable_diffusion.py`). Community pipelines are always loaded from the
                      current main branch of GitHub.
                    - A path to a directory (`./my_pipeline_directory/`) containing a custom pipeline. The directory
                      must contain a file called `pipeline.py` that defines the custom pipeline.

                For more information on how to load and create custom pipelines, please have a look at [Loading and
                Adding Custom
                Pipelines](https://huggingface.co/docs/diffusers/using-diffusers/custom_pipeline_overview)
            force_download (`bool`, *optional*, defaults to `False`):
                Whether or not to force the (re-)download of the model weights and configuration files, overriding the
                cached versions if they exist.
            cache_dir (`Union[str, os.PathLike]`, *optional*):
                Path to a directory where a downloaded pretrained model configuration is cached if the standard cache
                is not used.

            proxies (`Dict[str, str]`, *optional*):
                A dictionary of proxy servers to use by protocol or endpoint, for example, `{'http': 'foo.bar:3128',
                'http://hostname': 'foo.bar:4012'}`. The proxies are used on each request.
            output_loading_info(`bool`, *optional*, defaults to `False`):
                Whether or not to also return a dictionary containing missing keys, unexpected keys and error messages.
            local_files_only (`bool`, *optional*, defaults to `False`):
                Whether to only load local model weights and configuration files or not. If set to `True`, the model
                won't be downloaded from the Hub.
            token (`str` or *bool*, *optional*):
                The token to use as HTTP bearer authorization for remote files. If `True`, the token generated from
                `diffusers-cli login` (stored in `~/.huggingface`) is used.
            revision (`str`, *optional*, defaults to `"main"`):
                The specific model version to use. It can be a branch name, a tag name, a commit id, or any identifier
                allowed by Git.
            custom_revision (`str`, *optional*):
                The specific model version to use. It can be a branch name, a tag name, or a commit id similar to
                `revision` when loading a custom pipeline from the Hub. Defaults to the latest stable 🤗 Diffusers
                version.
            mirror (`str`, *optional*):
                Mirror source to resolve accessibility issues if you’re downloading a model in China. We do not
                guarantee the timeliness or safety of the source, and you should refer to the mirror site for more
                information.
            device_map (`str` or `Dict[str, Union[int, str, torch.device]]`, *optional*):
                A map that specifies where each submodule should go. It doesn’t need to be defined for each
                parameter/buffer name; once a given module name is inside, every submodule of it will be sent to the
                same device.

                Set `device_map="auto"` to have 🤗 Accelerate automatically compute the most optimized `device_map`. For
                more information about each option see [designing a device
                map](https://hf.co/docs/accelerate/main/en/usage_guides/big_modeling#designing-a-device-map).
            max_memory (`Dict`, *optional*):
                A dictionary device identifier for the maximum memory. Will default to the maximum memory available for
                each GPU and the available CPU RAM if unset.
            offload_folder (`str` or `os.PathLike`, *optional*):
                The path to offload weights if device_map contains the value `"disk"`.
            offload_state_dict (`bool`, *optional*):
                If `True`, temporarily offloads the CPU state dict to the hard drive to avoid running out of CPU RAM if
                the weight of the CPU state dict + the biggest shard of the checkpoint does not fit. Defaults to `True`
                when there is some disk offload.
            low_cpu_mem_usage (`bool`, *optional*, defaults to `True` if torch version >= 1.9.0 else `False`):
                Speed up model loading only loading the pretrained weights and not initializing the weights. This also
                tries to not use more than 1x model size in CPU memory (including peak memory) while loading the model.
                Only supported for PyTorch >= 1.9.0. If you are using an older version of PyTorch, setting this
                argument to `True` will raise an error.
            use_safetensors (`bool`, *optional*, defaults to `None`):
                If set to `None`, the safetensors weights are downloaded if they're available **and** if the
                safetensors library is installed. If set to `True`, the model is forcibly loaded from safetensors
                weights. If set to `False`, safetensors weights are not loaded.
            use_onnx (`bool`, *optional*, defaults to `None`):
                If set to `True`, ONNX weights will always be downloaded if present. If set to `False`, ONNX weights
                will never be downloaded. By default `use_onnx` defaults to the `_is_onnx` class attribute which is
                `False` for non-ONNX pipelines and `True` for ONNX pipelines. ONNX weights include both files ending
                with `.onnx` and `.pb`.
            kwargs (remaining dictionary of keyword arguments, *optional*):
                Can be used to overwrite load and saveable variables (the pipeline components of the specific pipeline
                class). The overwritten components are passed directly to the pipelines `__init__` method. See example
                below for more information.
            variant (`str`, *optional*):
                Load weights from a specified variant filename such as `"fp16"` or `"ema"`. This is ignored when
                loading `from_flax`.

        <Tip>

        To use private or [gated](https://huggingface.co/docs/hub/models-gated#gated-models) models, log-in with
        `huggingface-cli login`.

        </Tip>

        Example_1:
        ```py
        >>> from diffusers import StableDiffusionPipeline

        >>> # Download pipeline from huggingface.co and cache.
        >>> pipeline = StableDiffusionPipeline.from_auto("stabilityai/stable-diffusion-2-1").to("cuda")
        ```

        Example_2:
        ```py
        >>> from diffusers import StableDiffusionPipeline

        >>> # Download pipeline from huggingface.co and cache.
        >>> pipeline = StableDiffusionPipeline.from_auto(
        ...     "https://huggingface.co/stabilityai/stable-diffusion-2-1/blob/main/v2-1_768-ema-pruned.safetensors"
        ... ).to("cuda")
        ```
        """
        # Retrieve information about the path or repo ID
        path_info = get_keyword_types(pretrained_model_name_or_path)

        # Obtain a loading method. One of the following [None, "from_pretrained", "from_single_file"]
        load_method_name = path_info["loading_method"]

        if load_method_name is not None:
            # Dynamically call the appropriate loading method
            loading_method = getattr(cls, load_method_name)
            return loading_method(pretrained_model_name_or_path, **kwargs)
        else:
            # Raise an error if the path is invalid
            raise ValueError(f"Invalid path or URL: {pretrained_model_name_or_path}")<|MERGE_RESOLUTION|>--- conflicted
+++ resolved
@@ -32,7 +32,6 @@
     create_diffusers_t5_model_from_checkpoint,
     fetch_diffusers_config,
     fetch_original_config,
-    get_keyword_types,
     is_clip_model_in_single_file,
     is_t5_in_single_file,
     load_single_file_checkpoint,
@@ -377,11 +376,7 @@
 
         from ..pipelines.pipeline_utils import _get_pipeline_class
 
-<<<<<<< HEAD
-        pipeline_class = _get_pipeline_class(cls, config=None)
-=======
         pipeline_class = _get_pipeline_class(cls, class_name=cls.__name__, config=None)
->>>>>>> 32ce3a65
 
         if checkpoint is None:
             checkpoint = load_single_file_checkpoint(
@@ -561,165 +556,4 @@
 
         pipe = pipeline_class(**init_kwargs)
 
-        return pipe
-
-    @classmethod
-    @validate_hf_hub_args
-    def from_auto(cls, pretrained_model_name_or_path, **kwargs):
-        r"""
-        Instantiate a PyTorch diffusion pipeline from pretrained pipeline weights.
-
-        The pipeline is set in evaluation mode (`model.eval()`) by default.
-
-        If you get the error message below, you need to finetune the weights for your downstream task:
-
-        ```
-        Some weights of UNet2DConditionModel were not initialized from the model checkpoint at runwayml/stable-diffusion-v1-5 and are newly initialized because the shapes did not match:
-        - conv_in.weight: found shape torch.Size([320, 4, 3, 3]) in the checkpoint and torch.Size([320, 9, 3, 3]) in the model instantiated
-        You should probably TRAIN this model on a down-stream task to be able to use it for predictions and inference.
-        ```
-
-        Parameters:
-            pretrained_model_name_or_path (`str` or `os.PathLike`, *optional*):
-                Can be either:
-                    - A string, the *repo id* (for example `CompVis/ldm-text2im-large-256`) of a pretrained pipeline
-                      hosted on the Hub.
-                    - A path to a *directory* (for example `./my_pipeline_directory/`) containing pipeline weights
-                      saved using
-                    [`~DiffusionPipeline.save_pretrained`].
-                    - A link to the `.ckpt` file (for example
-                      `"https://huggingface.co/<repo_id>/blob/main/<path_to_file>.ckpt"`) on the Hub.
-                    - A path to a *file* containing all pipeline weights.
-            torch_dtype (`str` or `torch.dtype`, *optional*):
-                Override the default `torch.dtype` and load the model with another dtype. If "auto" is passed, the
-                dtype is automatically derived from the model's weights.
-            custom_pipeline (`str`, *optional*):
-
-                <Tip warning={true}>
-
-                🧪 This is an experimental feature and may change in the future.
-
-                </Tip>
-
-                Can be either:
-
-                    - A string, the *repo id* (for example `hf-internal-testing/diffusers-dummy-pipeline`) of a custom
-                      pipeline hosted on the Hub. The repository must contain a file called pipeline.py that defines
-                      the custom pipeline.
-                    - A string, the *file name* of a community pipeline hosted on GitHub under
-                      [Community](https://github.com/huggingface/diffusers/tree/main/examples/community). Valid file
-                      names must match the file name and not the pipeline script (`clip_guided_stable_diffusion`
-                      instead of `clip_guided_stable_diffusion.py`). Community pipelines are always loaded from the
-                      current main branch of GitHub.
-                    - A path to a directory (`./my_pipeline_directory/`) containing a custom pipeline. The directory
-                      must contain a file called `pipeline.py` that defines the custom pipeline.
-
-                For more information on how to load and create custom pipelines, please have a look at [Loading and
-                Adding Custom
-                Pipelines](https://huggingface.co/docs/diffusers/using-diffusers/custom_pipeline_overview)
-            force_download (`bool`, *optional*, defaults to `False`):
-                Whether or not to force the (re-)download of the model weights and configuration files, overriding the
-                cached versions if they exist.
-            cache_dir (`Union[str, os.PathLike]`, *optional*):
-                Path to a directory where a downloaded pretrained model configuration is cached if the standard cache
-                is not used.
-
-            proxies (`Dict[str, str]`, *optional*):
-                A dictionary of proxy servers to use by protocol or endpoint, for example, `{'http': 'foo.bar:3128',
-                'http://hostname': 'foo.bar:4012'}`. The proxies are used on each request.
-            output_loading_info(`bool`, *optional*, defaults to `False`):
-                Whether or not to also return a dictionary containing missing keys, unexpected keys and error messages.
-            local_files_only (`bool`, *optional*, defaults to `False`):
-                Whether to only load local model weights and configuration files or not. If set to `True`, the model
-                won't be downloaded from the Hub.
-            token (`str` or *bool*, *optional*):
-                The token to use as HTTP bearer authorization for remote files. If `True`, the token generated from
-                `diffusers-cli login` (stored in `~/.huggingface`) is used.
-            revision (`str`, *optional*, defaults to `"main"`):
-                The specific model version to use. It can be a branch name, a tag name, a commit id, or any identifier
-                allowed by Git.
-            custom_revision (`str`, *optional*):
-                The specific model version to use. It can be a branch name, a tag name, or a commit id similar to
-                `revision` when loading a custom pipeline from the Hub. Defaults to the latest stable 🤗 Diffusers
-                version.
-            mirror (`str`, *optional*):
-                Mirror source to resolve accessibility issues if you’re downloading a model in China. We do not
-                guarantee the timeliness or safety of the source, and you should refer to the mirror site for more
-                information.
-            device_map (`str` or `Dict[str, Union[int, str, torch.device]]`, *optional*):
-                A map that specifies where each submodule should go. It doesn’t need to be defined for each
-                parameter/buffer name; once a given module name is inside, every submodule of it will be sent to the
-                same device.
-
-                Set `device_map="auto"` to have 🤗 Accelerate automatically compute the most optimized `device_map`. For
-                more information about each option see [designing a device
-                map](https://hf.co/docs/accelerate/main/en/usage_guides/big_modeling#designing-a-device-map).
-            max_memory (`Dict`, *optional*):
-                A dictionary device identifier for the maximum memory. Will default to the maximum memory available for
-                each GPU and the available CPU RAM if unset.
-            offload_folder (`str` or `os.PathLike`, *optional*):
-                The path to offload weights if device_map contains the value `"disk"`.
-            offload_state_dict (`bool`, *optional*):
-                If `True`, temporarily offloads the CPU state dict to the hard drive to avoid running out of CPU RAM if
-                the weight of the CPU state dict + the biggest shard of the checkpoint does not fit. Defaults to `True`
-                when there is some disk offload.
-            low_cpu_mem_usage (`bool`, *optional*, defaults to `True` if torch version >= 1.9.0 else `False`):
-                Speed up model loading only loading the pretrained weights and not initializing the weights. This also
-                tries to not use more than 1x model size in CPU memory (including peak memory) while loading the model.
-                Only supported for PyTorch >= 1.9.0. If you are using an older version of PyTorch, setting this
-                argument to `True` will raise an error.
-            use_safetensors (`bool`, *optional*, defaults to `None`):
-                If set to `None`, the safetensors weights are downloaded if they're available **and** if the
-                safetensors library is installed. If set to `True`, the model is forcibly loaded from safetensors
-                weights. If set to `False`, safetensors weights are not loaded.
-            use_onnx (`bool`, *optional*, defaults to `None`):
-                If set to `True`, ONNX weights will always be downloaded if present. If set to `False`, ONNX weights
-                will never be downloaded. By default `use_onnx` defaults to the `_is_onnx` class attribute which is
-                `False` for non-ONNX pipelines and `True` for ONNX pipelines. ONNX weights include both files ending
-                with `.onnx` and `.pb`.
-            kwargs (remaining dictionary of keyword arguments, *optional*):
-                Can be used to overwrite load and saveable variables (the pipeline components of the specific pipeline
-                class). The overwritten components are passed directly to the pipelines `__init__` method. See example
-                below for more information.
-            variant (`str`, *optional*):
-                Load weights from a specified variant filename such as `"fp16"` or `"ema"`. This is ignored when
-                loading `from_flax`.
-
-        <Tip>
-
-        To use private or [gated](https://huggingface.co/docs/hub/models-gated#gated-models) models, log-in with
-        `huggingface-cli login`.
-
-        </Tip>
-
-        Example_1:
-        ```py
-        >>> from diffusers import StableDiffusionPipeline
-
-        >>> # Download pipeline from huggingface.co and cache.
-        >>> pipeline = StableDiffusionPipeline.from_auto("stabilityai/stable-diffusion-2-1").to("cuda")
-        ```
-
-        Example_2:
-        ```py
-        >>> from diffusers import StableDiffusionPipeline
-
-        >>> # Download pipeline from huggingface.co and cache.
-        >>> pipeline = StableDiffusionPipeline.from_auto(
-        ...     "https://huggingface.co/stabilityai/stable-diffusion-2-1/blob/main/v2-1_768-ema-pruned.safetensors"
-        ... ).to("cuda")
-        ```
-        """
-        # Retrieve information about the path or repo ID
-        path_info = get_keyword_types(pretrained_model_name_or_path)
-
-        # Obtain a loading method. One of the following [None, "from_pretrained", "from_single_file"]
-        load_method_name = path_info["loading_method"]
-
-        if load_method_name is not None:
-            # Dynamically call the appropriate loading method
-            loading_method = getattr(cls, load_method_name)
-            return loading_method(pretrained_model_name_or_path, **kwargs)
-        else:
-            # Raise an error if the path is invalid
-            raise ValueError(f"Invalid path or URL: {pretrained_model_name_or_path}")+        return pipe