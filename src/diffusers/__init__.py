--- conflicted
+++ resolved
@@ -315,11 +315,8 @@
             "LuminaText2ImgPipeline",
             "MarigoldDepthPipeline",
             "MarigoldNormalsPipeline",
-<<<<<<< HEAD
+            "MochiPipeline",
             "ModelSearchPipeline",
-=======
-            "MochiPipeline",
->>>>>>> 5588725e
             "MusicLDMPipeline",
             "PaintByExamplePipeline",
             "PIAPipeline",
